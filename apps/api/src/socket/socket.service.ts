/* ************************************************************************** */
/*                                                                            */
/*                                                        :::      ::::::::   */
/*   socket.service.ts                                  :+:      :+:    :+:   */
/*                                                    +:+ +:+         +:+     */
/*   By: adda-sil <adda-sil@student.42.fr>          +#+  +:+       +#+        */
/*                                                +#+#+#+#+#+   +#+           */
/*   Created: 2022/07/11 01:16:23 by adda-sil          #+#    #+#             */
/*   Updated: 2022/07/15 07:32:08 by adda-sil         ###   ########.fr       */
/*                                                                            */
/* ************************************************************************** */

import { Injectable } from '@nestjs/common';
import Lobby from 'src/game/lobby.class';
import { SocketGateway } from './socket.gateway';
import { AuthSocket } from './ws-auth.middleware';

@Injectable()
export class SocketService {
  constructor(private readonly socketGateway: SocketGateway) {}

  public get socketio() {
    return this.socketGateway.server;
  }

  public get sockets() {
    return [...this.socketio.sockets.sockets.values()];
  }

  public get connectedUsers() {
    return this.sockets.map((el: AuthSocket) => el.user);
  }

<<<<<<< HEAD
  getUserSocket(userID) {
    return this.sockets.find((el: AuthSocket) => el.user.id === userID);
  }

  sendNewLobby(lobby: Lobby) {
    this.socketio.emit('refreshedLobbies', lobby);
=======
  getUserSocket(id) {
    return this.sockets
      .find((el: AuthSocket) => el.user.id === id);
>>>>>>> f609b2da
  }
}<|MERGE_RESOLUTION|>--- conflicted
+++ resolved
@@ -6,7 +6,7 @@
 /*   By: adda-sil <adda-sil@student.42.fr>          +#+  +:+       +#+        */
 /*                                                +#+#+#+#+#+   +#+           */
 /*   Created: 2022/07/11 01:16:23 by adda-sil          #+#    #+#             */
-/*   Updated: 2022/07/15 07:32:08 by adda-sil         ###   ########.fr       */
+/*   Updated: 2022/08/01 19:28:36 by adda-sil         ###   ########.fr       */
 /*                                                                            */
 /* ************************************************************************** */
 
@@ -31,17 +31,11 @@
     return this.sockets.map((el: AuthSocket) => el.user);
   }
 
-<<<<<<< HEAD
   getUserSocket(userID) {
     return this.sockets.find((el: AuthSocket) => el.user.id === userID);
   }
 
   sendNewLobby(lobby: Lobby) {
     this.socketio.emit('refreshedLobbies', lobby);
-=======
-  getUserSocket(id) {
-    return this.sockets
-      .find((el: AuthSocket) => el.user.id === id);
->>>>>>> f609b2da
   }
 }