import { Module } from '@nestjs/common';
import { PongController } from './pong.controller';
import { PongService } from './pong.service';
import { AuthModule } from 'src/auth/auth.module';
import { UserModule } from 'src/user/user.module';
<<<<<<< HEAD
import { SocketGateway } from './socket.gateway';
=======
import { LobbyModule } from 'src/lobby';
>>>>>>> 72cedce3

@Module({
  imports: [UserModule],
  controllers: [PongController],
<<<<<<< HEAD
  providers: [PongService, SocketGateway],
=======
  providers: [PongService],
  exports: [PongService],
>>>>>>> 72cedce3
})
export class PongModule {}<|MERGE_RESOLUTION|>--- conflicted
+++ resolved
@@ -3,20 +3,12 @@
 import { PongService } from './pong.service';
 import { AuthModule } from 'src/auth/auth.module';
 import { UserModule } from 'src/user/user.module';
-<<<<<<< HEAD
-import { SocketGateway } from './socket.gateway';
-=======
 import { LobbyModule } from 'src/lobby';
->>>>>>> 72cedce3
 
 @Module({
   imports: [UserModule],
   controllers: [PongController],
-<<<<<<< HEAD
-  providers: [PongService, SocketGateway],
-=======
   providers: [PongService],
   exports: [PongService],
->>>>>>> 72cedce3
 })
 export class PongModule {}