--- conflicted
+++ resolved
@@ -6,11 +6,7 @@
 /*   By: adda-sil <adda-sil@student.42.fr>          +#+  +:+       +#+        */
 /*                                                +#+#+#+#+#+   +#+           */
 /*   Created: 2022/06/13 02:58:11 by adda-sil          #+#    #+#             */
-<<<<<<< HEAD
-/*   Updated: 2022/07/06 17:38:08 by adda-sil         ###   ########.fr       */
-=======
-/*   Updated: 2022/07/11 02:03:38 by adda-sil         ###   ########.fr       */
->>>>>>> 72cedce3
+/*   Updated: 2022/07/11 02:35:01 by adda-sil         ###   ########.fr       */
 /*                                                                            */
 /* ************************************************************************** */
 
@@ -24,36 +20,23 @@
 import Redis from 'ioredis';
 import Store from 'redis-json';
 import { UserService } from 'src/user';
-<<<<<<< HEAD
-=======
 import { SocketGateway } from 'src/socket/socket.gateway';
-// import { SocketGateway } from 'src/socket/socket.gateway';
->>>>>>> 72cedce3
 
 @Injectable()
 export class PongService {
   store;
   socketServer: Server = null;
-<<<<<<< HEAD
-  lobbies = new Map<number, Lobby>();
-=======
->>>>>>> 72cedce3
   id = 0;
   tmpGame: Game = null;
 
   constructor(
     @InjectRedis() private readonly redis: Redis,
-<<<<<<< HEAD
-    private readonly userService: UserService,
-  ) {
-=======
     // @Inject(forwardRef(() => SocketGateway))
     // private readonly socketGateway: SocketGateway,
 
     // private readonly userService: UserService,
   ) {
     // this.socketServer = socketGateway.server;
->>>>>>> 72cedce3
     this.store = new Store<typeof Game>(redis, { prefix: 'game:' });
     setTimeout(() => {
       // console.log('In constrcutor service', this.socketServer);
@@ -80,19 +63,6 @@
   //   return this.lobbies.get(id);
   // }
 
-<<<<<<< HEAD
-  addLobby(client: Socket, lobbyConfig: ILobbyConfig) {
-    // console.log("Adding lobby", socket, this.socketServer);
-    const host = new Player(client.id);
-    const lobby = new Lobby(this.generateId(), host);
-    if (lobbyConfig) {
-      console.log('Setting lobby config', lobbyConfig);
-      lobby.configure(lobbyConfig);
-    }
-    client.join(`lobby-${lobby.id}`);
-    this.socketServer.emit('refreshedLobbies');
-  }
-=======
   // clearLobbies() {
   //   this.lobbies = new Map<number, Lobby>();
   //   this.id = 0;
@@ -109,7 +79,6 @@
   //   client.join(`lobby-${lobby.id}`);
   //   this.socketServer.emit('refreshedLobbies');
   // }
->>>>>>> 72cedce3
 
   // joinLobby(client: Socket, id: LobbyId) {
   //   console.log('Pong service joining room', id);
