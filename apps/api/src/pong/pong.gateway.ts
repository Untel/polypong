--- conflicted
+++ resolved
@@ -20,24 +20,13 @@
   cors: true,
   transports: ['websocket'],
 })
-<<<<<<< HEAD
-export class PongGateway
-  implements OnGatewayInit, OnGatewayConnection, OnGatewayDisconnect
-{
-  constructor(private readonly pongService: PongService) {}
-=======
 export class PongGateway implements OnGatewayInit, OnGatewayConnection, OnGatewayDisconnect {
 
   constructor(private readonly pongService: PongService) { }
->>>>>>> 029b5485
 
   @WebSocketServer() server: Server;
   private logger: Logger = new Logger('PongGateway');
 
-<<<<<<< HEAD
-=======
-  // @UseGuards(LoggedInGuard)
->>>>>>> 029b5485
   @SubscribeMessage('createLobby')
   handleMessage(socket: Socket, lobbyConfig: ILobbyConfig): void {
     this.logger.log(`Create lobby from client ${socket.id}`);
@@ -52,12 +41,12 @@
 
   @SubscribeMessage('paddleUpdate')
   handleUpdate(client: Socket, evt: any) {
-    this.pongService.updatePaddles(client, evt)
+    this.pongService.updatePaddles(client, evt);
   }
 
   @SubscribeMessage('paddleMouseUpdate')
   paddleMouseUpdate(client: Socket, evt: any) {
-    this.pongService.updatePositionPaddles(client, evt)
+    this.pongService.updatePositionPaddles(client, evt);
   }
 
   afterInit(server: Server) {
