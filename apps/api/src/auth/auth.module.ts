import {
  MiddlewareConsumer,
  Module,
  NestModule,
  forwardRef,
} from '@nestjs/common';
import RedisStore from 'connect-redis';
import session from 'express-session';
import passport from 'passport';

import { TypeOrmModule } from '@nestjs/typeorm';
import { JwtModule } from '@nestjs/jwt';
import { JwtStrategy } from './strategies/jwt.strategy';
import { JwtSimpleStrategy } from './strategies/jwt-simple.strategy';
import { PassportModule } from '@nestjs/passport';

import * as strategies from 'src/auth/strategies';

import { AuthController } from './controllers/auth.controller';
import { UserModule } from 'src/user/user.module';
import { MailModule } from 'src/mail/mail.module';
import { ForgotPasswordToken } from './entities/forgot-password-token.entity';
import { AuthSerializer } from 'src/providers/serialization.provider';
import { AuthService } from './services/auth.service';
import { OAuthService } from './services/oauth.service';
import { IntraOAuthController } from './controllers/intra-oauth.controller';
import { PasswordService } from './services/password-auth.service';
import { TwoFactorAuthenticationController } from './controllers/two-factor-authentication.controller';
import { TwoFactorAuthenticationService } from './services/twoFactorAuthentication.service';
import { ConfigService } from '@nestjs/config';
import { InjectRedis } from '@liaoliaots/nestjs-redis';
import Redis from 'ioredis';
import { PongModule } from 'src/pong';

@Module({
  providers: [
    AuthService,
    OAuthService,
    TwoFactorAuthenticationService,
    JwtStrategy,
    JwtSimpleStrategy,
    AuthSerializer,
    PasswordService,
    ...Object.values(strategies),
  ],
  imports: [
    forwardRef(() => UserModule),
    MailModule,
    PongModule,
    JwtModule.registerAsync({
      useFactory: (config: ConfigService) => config.get('jwt'),
      inject: [ConfigService],
    }),
    PassportModule.registerAsync({
      useFactory: (config: ConfigService) => config.get('passport'),
      inject: [ConfigService],
    }),
    TypeOrmModule.forFeature([ForgotPasswordToken]),
  ],
  exports: [
    AuthService,
    PasswordService,
    JwtStrategy,
<<<<<<< HEAD
=======
    JwtSimpleStrategy,
>>>>>>> 71e5e49b
    TwoFactorAuthenticationService,
  ],
  controllers: [
    AuthController,
    IntraOAuthController,
    TwoFactorAuthenticationController,
  ],
})
export class AuthModule implements NestModule {
  constructor(
    @InjectRedis() private readonly client: Redis,
    private readonly configService: ConfigService,
  ) {}
  configure(consumer: MiddlewareConsumer) {
    /**
     * Inutile depuis qu'on n'utilise plus passport session
     */
    // const store = new (RedisStore(session))({
    //   client: this.client,
    //   logErrors: true,
    // });
    // const passportConfig = this.configService.get('passport');
    // consumer
    //   .apply(
    // session({
    //   // store,
    //   ...passportConfig,
    // }),
    // passport.initialize(),
    // passport.session(),
    // )
    // .forRoutes('*');
  }
}<|MERGE_RESOLUTION|>--- conflicted
+++ resolved
@@ -61,10 +61,7 @@
     AuthService,
     PasswordService,
     JwtStrategy,
-<<<<<<< HEAD
-=======
     JwtSimpleStrategy,
->>>>>>> 71e5e49b
     TwoFactorAuthenticationService,
   ],
   controllers: [
