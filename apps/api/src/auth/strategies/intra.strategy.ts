import { OAuthService } from '../services/oauth.service';
import { PassportStrategy } from '@nestjs/passport';
import { Strategy, VerifyCallback } from 'passport-oauth2';
import { Injectable, Logger } from '@nestjs/common';
import axios from 'axios';

@Injectable()
export class IntraStrategy extends PassportStrategy(Strategy, 'intra') {
  logger = new Logger('IntraStrategy');

  constructor(private readonly OAuthService: OAuthService) {
    super({
      authorizationURL: process.env.INTRA_AUTHORIZATION_URL,
      tokenURL: process.env.INTRA_TOKEN_ENDPOINT,
      clientID: process.env.INTRA_CLIENT_ID,
      clientSecret: process.env.INTRA_SECRET,
      callbackURL: process.env.INTRA_CALLBACK,
      scope: ['public'],
      proxy: false,
    });
  }

  async getUserProfile(accessToken: string) {
    this.logger.log(`validate - getUserProfile`);
    const { data } = await axios.get(`https://api.intra.42.fr/v2/me`, {
      headers: {
        Authorization: `Bearer ${accessToken}`,
      },
    });
    return data;
  }

  async getUserCoalition(id: number, accessToken: string) {
    this.logger.log(`validate - getUserCoalition`);
    const { data } = await axios.get(
      `https://api.intra.42.fr/v2/users/${id}/coalitions`,
      {
        headers: {
          Authorization: `Bearer ${accessToken}`,
        },
      },
    );
    return data;
  }

<<<<<<< HEAD
  async validate(accessToken: string, redirect: string): Promise<any> {
    this.logger.log(`validate`, redirect);
=======
  async validate(
    accessToken: string,
    redirect: string
  ): Promise<any> {
    this.logger.log(`validate`);
    this.logger.log(`validate - accessToken = ${accessToken}`);
    this.logger.log(`validate - redirect = ${redirect}`);
>>>>>>> f609b2da
    const data = await this.getUserProfile(accessToken);
    // this.logger.log(`data = ${data}`);
    // this.logger.log(`email = ${data.email}`);
    const { email, first_name, last_name, image_url, login, id, cursus } = data;
    // console.log("LOGIN DATA", Object.keys(data), data.patroned, data.patroning, data.roles);
    // this.logger.log(JSON.stringify(data));

    const dataCoa = await this.getUserCoalition(+id, accessToken);
    const coalition = dataCoa.reduce(
      (acc, next) =>
        acc ||
        (next.name === 'The Alliance' && 'alliance') ||
        (next.name === 'The Federation' && 'federation') ||
        (next.name === 'The Order' && 'order') ||
        (next.name === 'The Assembly' && 'assembly'),
      null,
    );
    // console.log('Has coa', coalition);
    const user = await this.OAuthService.socialLogin({
      email: email,
      name: login,
      avatar: image_url,
      coalition,
      socialChannel: 'intra',
    });

    // console.log("User is", user);

    return { ...user };
  }
}<|MERGE_RESOLUTION|>--- conflicted
+++ resolved
@@ -1,3 +1,15 @@
+/* ************************************************************************** */
+/*                                                                            */
+/*                                                        :::      ::::::::   */
+/*   intra.strategy.ts                                  :+:      :+:    :+:   */
+/*                                                    +:+ +:+         +:+     */
+/*   By: adda-sil <adda-sil@student.42.fr>          +#+  +:+       +#+        */
+/*                                                +#+#+#+#+#+   +#+           */
+/*   Created: 2022/08/01 19:28:46 by adda-sil          #+#    #+#             */
+/*   Updated: 2022/08/01 19:28:52 by adda-sil         ###   ########.fr       */
+/*                                                                            */
+/* ************************************************************************** */
+
 import { OAuthService } from '../services/oauth.service';
 import { PassportStrategy } from '@nestjs/passport';
 import { Strategy, VerifyCallback } from 'passport-oauth2';
@@ -43,18 +55,10 @@
     return data;
   }
 
-<<<<<<< HEAD
   async validate(accessToken: string, redirect: string): Promise<any> {
-    this.logger.log(`validate`, redirect);
-=======
-  async validate(
-    accessToken: string,
-    redirect: string
-  ): Promise<any> {
     this.logger.log(`validate`);
     this.logger.log(`validate - accessToken = ${accessToken}`);
     this.logger.log(`validate - redirect = ${redirect}`);
->>>>>>> f609b2da
     const data = await this.getUserProfile(accessToken);
     // this.logger.log(`data = ${data}`);
     // this.logger.log(`email = ${data.email}`);
