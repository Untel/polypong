--- conflicted
+++ resolved
@@ -1,3 +1,15 @@
+/* ************************************************************************** */
+/*                                                                            */
+/*                                                        :::      ::::::::   */
+/*   intra-oauth.controller.ts                          :+:      :+:    :+:   */
+/*                                                    +:+ +:+         +:+     */
+/*   By: adda-sil <adda-sil@student.42.fr>          +#+  +:+       +#+        */
+/*                                                +#+#+#+#+#+   +#+           */
+/*   Created: 2022/08/01 19:27:38 by adda-sil          #+#    #+#             */
+/*   Updated: 2022/08/01 19:29:04 by adda-sil         ###   ########.fr       */
+/*                                                                            */
+/* ************************************************************************** */
+
 import {
   Controller,
   Get,
@@ -25,26 +37,6 @@
   @Get('callback')
   @UseGuards(IntraOAuthGuard)
   async intraAuthRedirect(@Request() req: RequestWithUser, @Res() res) {
-<<<<<<< HEAD
-    this.logger.log(`@Get() auth/intra/callback`);
-    console.log('Auth inner query 2', req.query);
-    const user = req.user;
-    const token = this.authService.getToken({ ...(user as any) });
-    if (user.isTwoFactorAuthenticationEnabled) {
-      return res.send({
-        isTwoFactorAuthenticationEnabled: true,
-        accessCookie: token,
-      });
-    }
-
-    this.logger.log(`@Post(login), returning user`);
-    return res.redirect(
-      url.format({
-        pathname: '/',
-        query: { token },
-      }),
-    );
-=======
     this.logger.log(`callback`);
     this.logger.log(`callback - Auth inner query 2 - req.query = ${req.query}`);
 
@@ -55,11 +47,14 @@
       is2fa: false, // means this token is not 2fa
     });
 
-    this.logger.log(`callback - redirecting to front '/' with token ${token} in query url`);
-    return res.redirect(url.format({
-      pathname: '/',
-      query: { token }
-    }));
->>>>>>> f609b2da
+    this.logger.log(
+      `callback - redirecting to front '/' with token ${token} in query url`,
+    );
+    return res.redirect(
+      url.format({
+        pathname: '/',
+        query: { token },
+      }),
+    );
   }
 }