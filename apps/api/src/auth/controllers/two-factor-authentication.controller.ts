import {
  Body,
  ClassSerializerInterceptor,
  Controller,
  Get,
  HttpCode,
  Logger,
  Post,
  Req,
  Res,
  UnauthorizedException,
  UseGuards,
  UseInterceptors,
} from '@nestjs/common';
import JwtGuard from 'src/guards/jwt.guard';
import { UserService } from 'src/user/user.service';
import { TwoFactorAuthenticationCodeDto } from '../dtos/two-factor-authentication-code.dto';
import RequestWithUser from '../interfaces/requestWithUser.interface';
import { AuthService } from '../services/auth.service';
import { TwoFactorAuthenticationService } from '../services/twoFactorAuthentication.service';
import { toDataURL } from 'qrcode';

@Controller('2fa')
@UseInterceptors(ClassSerializerInterceptor)
export class TwoFactorAuthenticationController {
  constructor(
    private readonly twoFactorAuthenticationService: TwoFactorAuthenticationService,
    private readonly userService: UserService,
    private readonly authService: AuthService,
  ) {}
  logger = new Logger(`2fa Controller`);

  @Get('generate')
  @UseGuards(JwtGuard)
  async register(@Req() req: RequestWithUser, @Res() res) {
    console.log("GET GENERATE")
    // this.logger.log(`generate - req.user = ${JSON.stringify(req.user)}`);
    const { otpauthUrl } =
      await this.twoFactorAuthenticationService.generateTwoFactorAuthenticationSecret(
        req.user,
      );

    this.logger.log(`generate - otpauthUrl = ${otpauthUrl}`);
        let out;
    const qrAsDataUrl = await new Promise((resolve, reject) => {
			toDataURL(otpauthUrl, [], (error, result) => {
				resolve(result);
        console.log("result resolved", result)
        out = result;
      });
		});
<<<<<<< HEAD
    this.logger.log(`generate - qrAsDataUrl = ${qrAsDataUrl}`);

    res.send({ qrAsDataUrl });
=======
  
    console.log("Normal Out", out);
    // return(res.send(out));
   res.send({out});
   return({out})
//    return this.twoFactorAuthenticationService.pipeQrCodeStream(
//      res, otpauthUrl,
//    );
>>>>>>> 3e194a62
  }

  @Post('activate')
  @HttpCode(200)
  @UseGuards(JwtGuard)
  async turnOnTwoFactorAuthentication(
    @Req() req: RequestWithUser,
    @Body() { twoFactorAuthenticationCode }: TwoFactorAuthenticationCodeDto,
  ) {
    this.logger.log("@Post('activate')");
    this.logger.log(`code received = ${twoFactorAuthenticationCode}`);
    const isValid =
      this.twoFactorAuthenticationService.isTwoFactorAuthenticationCodeValid(
        twoFactorAuthenticationCode,
        req.user,
      );

    if (isValid) {
      this.logger.log(`code valid ? ${isValid}`);
      await this.userService.turnOnTwoFactorAuthentication(req.user.id);
    } else {
      throw new UnauthorizedException('2fa code not valid');
    }
  }

  @Post('authenticate')
  @HttpCode(201)
  @UseGuards(JwtGuard)
  async authenticate(
    @Req() req,
    @Body() { twoFactorAuthenticationCode }: TwoFactorAuthenticationCodeDto,
    @Res() res,
  ) {
    this.logger.log(`authenticate`);
    const isValid =
      this.twoFactorAuthenticationService.isTwoFactorAuthenticationCodeValid(
        twoFactorAuthenticationCode,
        req.user,
      );
    this.logger.log(`authenticate - isValid = ${isValid}`);
    const user = req.user;
    // create a jwt access token with the property is2fa set to true
    if (isValid) {
      this.logger.log(`BEFORE REWORK PASSORT: about to set cookie`);
      res.send(user);
    } else {
      throw new UnauthorizedException('2fa code not valid');
    }
  }
}<|MERGE_RESOLUTION|>--- conflicted
+++ resolved
@@ -33,7 +33,7 @@
   @Get('generate')
   @UseGuards(JwtGuard)
   async register(@Req() req: RequestWithUser, @Res() res) {
-    console.log("GET GENERATE")
+    console.log('GET GENERATE');
     // this.logger.log(`generate - req.user = ${JSON.stringify(req.user)}`);
     const { otpauthUrl } =
       await this.twoFactorAuthenticationService.generateTwoFactorAuthenticationSecret(
@@ -41,28 +41,15 @@
       );
 
     this.logger.log(`generate - otpauthUrl = ${otpauthUrl}`);
-        let out;
     const qrAsDataUrl = await new Promise((resolve, reject) => {
-			toDataURL(otpauthUrl, [], (error, result) => {
-				resolve(result);
-        console.log("result resolved", result)
-        out = result;
+      toDataURL(otpauthUrl, [], (error, result) => {
+        resolve(result);
+        console.log('result resolved', result);
       });
-		});
-<<<<<<< HEAD
+    });
     this.logger.log(`generate - qrAsDataUrl = ${qrAsDataUrl}`);
 
     res.send({ qrAsDataUrl });
-=======
-  
-    console.log("Normal Out", out);
-    // return(res.send(out));
-   res.send({out});
-   return({out})
-//    return this.twoFactorAuthenticationService.pipeQrCodeStream(
-//      res, otpauthUrl,
-//    );
->>>>>>> 3e194a62
   }
 
   @Post('activate')
