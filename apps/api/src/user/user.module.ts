--- conflicted
+++ resolved
@@ -6,7 +6,7 @@
 /*   By: adda-sil <adda-sil@student.42.fr>          +#+  +:+       +#+        */
 /*                                                +#+#+#+#+#+   +#+           */
 /*   Created: 2022/08/14 00:53:22 by adda-sil          #+#    #+#             */
-/*   Updated: 2022/08/15 14:10:58 by adda-sil         ###   ########.fr       */
+/*   Updated: 2022/08/15 14:25:15 by adda-sil         ###   ########.fr       */
 /*                                                                            */
 /* ************************************************************************** */
 
@@ -19,10 +19,6 @@
 import { AuthModule } from 'src/auth';
 import { MulterModule } from '@nestjs/platform-express';
 import { asyncConfig } from 'src/utils';
-<<<<<<< HEAD
-// import { MatchHistoryModule } from 'match-history/match-history.module';
-=======
->>>>>>> f173816e
 
 @Module({
   providers: [UserService],
@@ -31,7 +27,6 @@
     TypeOrmModule.forFeature([User, ForgotPasswordToken]),
     MulterModule.registerAsync(asyncConfig('multer')),
     forwardRef(() => AuthModule),
-    // forwardRef(() => MatchHistoryModule),
   ],
   controllers: [UserController],
 })
