/* ************************************************************************** */
/*                                                                            */
/*                                                        :::      ::::::::   */
/*   paddle.class.ts                                    :+:      :+:    :+:   */
/*                                                    +:+ +:+         +:+     */
/*   By: adda-sil <adda-sil@student.42.fr>          +#+  +:+       +#+        */
/*                                                +#+#+#+#+#+   +#+           */
/*   Created: 2022/06/30 17:00:15 by adda-sil          #+#    #+#             */
<<<<<<< HEAD
/*   Updated: 2022/07/07 15:09:32 by adda-sil         ###   ########.fr       */
=======
/*   Updated: 2022/07/06 18:32:58 by adda-sil         ###   ########.fr       */
>>>>>>> 72cedce3
/*                                                                            */
/* ************************************************************************** */

import { Circle, Vector } from 'collider2d';
import {
  Line,
  lineAngle,
  Point,
  lineInterpolate,
  lineLength,
  LineInterpolator,
  lineLength,
} from 'geometric';
import GameTools from './gametools.class';
import { Power } from './power.class';
export class Paddle {
  axis: Line;
  color: string;
  line: Line;
  width: number;
  angle: number;
  maxAngle: number;
  index: number;
  interpolationStart: LineInterpolator;
  interpolationEnd: LineInterpolator;
  bounceAngle: number;
  initialSize: number;

  effects: { [key: string]: { count: number } };

<<<<<<< HEAD
  constructor(axis: Line, index: number, relativeSize = 0.4, bounce = 45) {
=======
  constructor(axis: Line, index: number, relativeSize = 0.5, bounce = 45) {
>>>>>>> 72cedce3
    this.initialSize = relativeSize;
    this.index = index;
    this.axis = axis;
    this.effects = {};
    // this.color = GameTools.colors[index % GameTools.colors.length];
    this.color = `#${GameTools.genRanHex(6)}`;
    this.angle = lineAngle(axis);
    this.bounceAngle = bounce;
    this.setRelativeSize(relativeSize);
    this.updatePercentOnAxis(0.5);
<<<<<<< HEAD
=======
    this.width = lineLength(this.line);
>>>>>>> 72cedce3
  }

  setRelativeSize(relativeSize?) {
    const relSize = relativeSize || this.initialSize;
<<<<<<< HEAD
    console.log("REL SIZE", relSize, relativeSize, this.initialSize);
=======
>>>>>>> 72cedce3
    // On cree un sous line sur laquelle le paddle va pouvoir glisser
    // qui correspond a 1 - width% de la line actuelle (+ width% de taille du Paddle)
    const preInterpolate = lineInterpolate(this.axis);
    const effectiveAxisStart: Line = [this.axis[0], preInterpolate(1 - relSize)];
    const effectiveAxisEnd: Line = [preInterpolate(relSize), this.axis[1]];
    this.interpolationStart = lineInterpolate(effectiveAxisStart);
    this.interpolationEnd = lineInterpolate(effectiveAxisEnd);
  }

  updatePercentOnAxis(ratio: number) {
    const newPosStart = this.interpolationStart(ratio);
    const newPosEnd = this.interpolationEnd(ratio);
    this.line = [newPosStart, newPosEnd];
    this.width = lineLength(this.line);
  }

  affectPower(power: Power) {
    if (!this.effects[power.name]) {
      this.effects[power.name] = { count: 0 };
      if (power.timeout) {
        this.timeoutEffect(power);
      }
    } else {
      this.effects[power.name].count += 1;
    }
  }

  timeoutEffect(power) {
    setTimeout(() => {
      const effect = this.effects[power.name];
      if (effect.count <= 0) {
        delete this.effects[power.name];
        power.fade(this);
      } else {
        effect.count -= 1;
        this.timeoutEffect(power);
      }
    }, power.timeout);
  }

  public get netScheme() {
    return {
      line: this.line,
      color: this.color,
      effects: this.effects,
    };
  }
}<|MERGE_RESOLUTION|>--- conflicted
+++ resolved
@@ -6,11 +6,7 @@
 /*   By: adda-sil <adda-sil@student.42.fr>          +#+  +:+       +#+        */
 /*                                                +#+#+#+#+#+   +#+           */
 /*   Created: 2022/06/30 17:00:15 by adda-sil          #+#    #+#             */
-<<<<<<< HEAD
-/*   Updated: 2022/07/07 15:09:32 by adda-sil         ###   ########.fr       */
-=======
-/*   Updated: 2022/07/06 18:32:58 by adda-sil         ###   ########.fr       */
->>>>>>> 72cedce3
+/*   Updated: 2022/07/11 02:33:24 by adda-sil         ###   ########.fr       */
 /*                                                                            */
 /* ************************************************************************** */
 
@@ -22,7 +18,6 @@
   lineInterpolate,
   lineLength,
   LineInterpolator,
-  lineLength,
 } from 'geometric';
 import GameTools from './gametools.class';
 import { Power } from './power.class';
@@ -41,11 +36,7 @@
 
   effects: { [key: string]: { count: number } };
 
-<<<<<<< HEAD
   constructor(axis: Line, index: number, relativeSize = 0.4, bounce = 45) {
-=======
-  constructor(axis: Line, index: number, relativeSize = 0.5, bounce = 45) {
->>>>>>> 72cedce3
     this.initialSize = relativeSize;
     this.index = index;
     this.axis = axis;
@@ -56,18 +47,10 @@
     this.bounceAngle = bounce;
     this.setRelativeSize(relativeSize);
     this.updatePercentOnAxis(0.5);
-<<<<<<< HEAD
-=======
-    this.width = lineLength(this.line);
->>>>>>> 72cedce3
   }
 
   setRelativeSize(relativeSize?) {
     const relSize = relativeSize || this.initialSize;
-<<<<<<< HEAD
-    console.log("REL SIZE", relSize, relativeSize, this.initialSize);
-=======
->>>>>>> 72cedce3
     // On cree un sous line sur laquelle le paddle va pouvoir glisser
     // qui correspond a 1 - width% de la line actuelle (+ width% de taille du Paddle)
     const preInterpolate = lineInterpolate(this.axis);
