import { Paddle } from './paddle.class';
import { Ball } from './ball.class';
import { Wall } from './wall.class';
<<<<<<< HEAD
import { lineLength, Line } from 'geometric';
=======
import {
  lineLength,
  Line,
  Point,
  lineMidpoint,
} from 'geometric';
>>>>>>> a1e484af
import { LobbyBot } from './lobbyBot.class';
import { copyFileSync } from 'fs';
import { Vector } from 'collider2d';
import GameTools from './gametools.class';

export class Bot {
  botPaddle: Paddle;
<<<<<<< HEAD
  s;
=======
>>>>>>> a1e484af
  maxSpeed: number;
  edge: Line;
  wall: Wall;
  tasks: Ball[] = [];
  dir: number;
  name: string;
  color: string;
  level: number;
  precision: number;

  constructor(datas: Partial<Bot | LobbyBot> = {}) {
    Object.assign(this, datas);
    this.maxSpeed = this.level + 1;
    this.precision = 0.05;
  }
  attachWall(wall: Wall) {
    this.wall = wall;
    this.wall.addBot(this);
  }
  think() {
    switch (this.level) {
      case 0:
        this.level1();
        break;
      case 1:
        this.level2();
        break;
      case 2:
        this.level3();
        break;
      default:
        this.level1();
    }
  }
  level3() {
    if (this.tasks.length === 0)
    {
      this.level2();
      return;
    }
    this.tasks.sort((b) => b.targetDistance / b.direction.len());
    // this.level1(this.tasks[0].closestP)
    this.level1();
  }
  level2() {
    if (this.tasks.length !== 0)
    {
      this.level1();
      return;
    }
    const offset = this.wall.paddle.ratio > 0.5 ? -0.01 : +0.01;
    const ratio = this.wall.paddle.ratio;
    if (
      (offset > 0 && offset + ratio > 0.5) ||
      (offset < 0 && offset + ratio < 0.5)
    ) {
      this.wall.paddle.updatePercentOnAxis(0.5);
    } else {
      this.wall.paddle.updatePercentOnAxis(ratio + offset);
    }
  }
  level1(coords = [0,0]) {
    if (this.tasks.length === 0) {
      return;
    }
    let focus : Point = [coords[0], coords[1]];
    if (!coords[0] && !coords[1])
      focus = this.tasks[0].targetInfo.actualhit;

    let dir : number = 0;
    const leftSideDist = lineLength([focus,this.wall.line[0]]);
    const totalDist = lineLength(this.wall.line);
    const paddleMidpoint = lineMidpoint(this.wall.paddle.line);
    const paddleMidpointDist = lineLength([paddleMidpoint, this.wall.line[0]]);

    const paddleMidRatio = GameTools.calculateRatio(paddleMidpointDist, totalDist);
    const ratio = GameTools.calculateRatio(leftSideDist, totalDist);
    if (ratio > paddleMidRatio + (this.precision / 2))
      dir = 1;
    else if (ratio < paddleMidRatio - (this.precision / 2))
      dir = -1;
    // God mode
    // let newPercent = ratio;
    let newPercent = this.wall.paddle.ratio + (dir * this.precision);
    newPercent = (newPercent < 0) ? 0 : newPercent; 
    newPercent = (newPercent > 1) ? 1 : newPercent; 
    this.wall.paddle.updatePercentOnAxis(newPercent);
  }

  popBall(target: Ball) {
    this.tasks.splice(this.tasks.indexOf(target), 1);
  }
  addBall(target: Ball) {
    this.tasks.push(target);
  }
}<|MERGE_RESOLUTION|>--- conflicted
+++ resolved
@@ -1,16 +1,12 @@
 import { Paddle } from './paddle.class';
 import { Ball } from './ball.class';
 import { Wall } from './wall.class';
-<<<<<<< HEAD
-import { lineLength, Line } from 'geometric';
-=======
 import {
   lineLength,
   Line,
   Point,
   lineMidpoint,
 } from 'geometric';
->>>>>>> a1e484af
 import { LobbyBot } from './lobbyBot.class';
 import { copyFileSync } from 'fs';
 import { Vector } from 'collider2d';
@@ -18,10 +14,6 @@
 
 export class Bot {
   botPaddle: Paddle;
-<<<<<<< HEAD
-  s;
-=======
->>>>>>> a1e484af
   maxSpeed: number;
   edge: Line;
   wall: Wall;
@@ -106,8 +98,8 @@
     // God mode
     // let newPercent = ratio;
     let newPercent = this.wall.paddle.ratio + (dir * this.precision);
-    newPercent = (newPercent < 0) ? 0 : newPercent; 
-    newPercent = (newPercent > 1) ? 1 : newPercent; 
+    newPercent = (newPercent < 0) ? 0 : newPercent;
+    newPercent = (newPercent > 1) ? 1 : newPercent;
     this.wall.paddle.updatePercentOnAxis(newPercent);
   }
 
