/* ************************************************************************** */
/*                                                                            */
/*                                                        :::      ::::::::   */
/*   game.class.ts                                      :+:      :+:    :+:   */
/*                                                    +:+ +:+         +:+     */
/*   By: edal--ce <edal--ce@student.42.fr>          +#+  +:+       +#+        */
/*                                                +#+#+#+#+#+   +#+           */
/*   Created: 2022/06/13 03:00:00 by adda-sil          #+#    #+#             */
/*   Updated: 2022/08/30 17:44:00 by edal--ce         ###   ########.fr       */
/*                                                                            */
/* ************************************************************************** */

import Lobby from './lobby.class';
import { Bot } from '.';
import { pointOnLine, Line, lineLength } from 'geometric';
import { Vector } from 'collider2d';
import PolygonMap from './polygon.class';
import { Power, PowerList } from './power.class';
import { Ball, Wall, Paddle } from '.';
import { shuffle } from 'lodash';
import GameTools from './gametools.class';
import Player from './player.class';
import { Exclude, Expose } from 'class-transformer';
import { Logger } from '@nestjs/common';
import { last } from 'rxjs';

const FRAME_RATE = 30;
const TEST_MODE = false;

export enum MODE {
  Coalition = 'coalition',
  Battleground = 'battleground',
}

export class Finalist {
  isHuman: boolean;
  index: number;
  hp = 11;

  constructor(isHuman: boolean, index: number, hp: number) {
    this.isHuman = isHuman;
    this.index = index;
    this.hp = hp;
  }
}

export default class Game {
  lobby: Lobby;
  balls: Ball[] = [];
  nBall = 1;
  players: Map<number, Player> = new Map();
  bots: Bot[];
  paddles: Paddle[] = [];
  walls: Wall[] = [];
  powers: Power[] = [];
  map: PolygonMap;
  mode: MODE = MODE.Battleground;
  timeElapsed = 0;
  finalePoints = 1;
  finalists: Finalist[] = [];
  paused = false;

  @Exclude()
  interval: NodeJS.Timer;
  @Exclude()
  intervalPowers: NodeJS.Timer;
  @Exclude()
  waitTimeout: NodeJS.Timeout;
  @Exclude()
  sayInterval: NodeJS.Timeout;

  constructor(lobby: Lobby) {
    this.lobby = lobby;
    this.bots = lobby.bots.map((v) => new Bot(v));
    this.players = new Map(this.lobby.players);
    this.finalePoints = lobby.finalePoints;
    this.newRound(7);
  }

  logger = new Logger('Game')

<<<<<<< HEAD
  addBall() {
    const ball = new Ball(this, this.map.center.clone());
=======
  addBall(hotBall : boolean = false) {
    const ball = new Ball(
      this,
      this.map.center.clone(),
    );
>>>>>>> a1e484af
    // ball.setAngle(angleToRadians(this.map.angles[1]));
    this.balls.push(ball);
    ball.setAngle(GameTools.getRandomFloatArbitrary(0, Math.PI * 2));
    ball.findTarget();    
    if (hotBall)
      ball.unFreeze();
    console.log(`new ball x:${ball.position.x} y:${ball.position.y}`);
  }

  generateMap(n = 0) {
    this.balls = [];
    this.powers = [];
    this.timeElapsed = 0;

    this.map = new PolygonMap((this.nPlayers === 2 && 4) || this.nPlayers);
    this.paddles = [];
    const playersAndBotsToAssign = [...this.players.values(), ...this.bots];
    const randomPlayers: (Bot | Player)[] = shuffle(playersAndBotsToAssign);

    this.walls = this.map.edges.map((line: Line, index) => {
      let paddle = null;
      if (this.nPlayers > 2 || !(index % 2)) {
        const player = randomPlayers.pop();
        paddle = new Paddle(line, player.color);
        this.paddles.push(paddle);
        const wall = new Wall(line, paddle, player);
        player.attachWall(wall);
        return wall;
      }
      return new Wall(line, paddle);
    });
    for (let i = 0; i < this.nBall; i++) this.addBall(true);
    this.socket.emit('mapChange', this.mapNetScheme);
    this.socket.emit('gameUpdate', this.networkState);
  }

  run() {
    this.stop();
    // this.generateMap(this.nPlayers);
    this.interval = setInterval(() => this.tick(), 1000 / FRAME_RATE);
    this.intervalPowers = setInterval(() => this.addRandomPower(), 5000);
  }
  stop() {
    clearInterval(this.interval);
    clearInterval(this.intervalPowers);
    clearInterval(this.sayInterval);
    this.interval = null;
    this.intervalPowers = null;
    this.sayInterval = null;
  }

  newRound(timer = 5) {
    this.generateMap();
    this.socket.emit('mapChange', this.mapNetScheme);
    this.resume(timer);
  }

  resume(timer = 5) {
    console.log('New round', this.players.size, this.bots.length);
    this.paused = true;
    // eslint-disable-next-line prettier/prettier
    this.logger.log(`&&&&&&&& RESUME this.isStopped = ${this.isStopped} &&&&&&&`);
    if (this.isStopped) this.run();
    // eslint-disable-next-line prettier/prettier
    this.logger.log(`&&&&&&&& After this.run, this.isStopped = ${this.isStopped} &&&&&&&`);
    clearInterval(this.sayInterval);
    this.sayInterval = setInterval(() => {
      timer -= 1;
      if (timer === 0) {
        this.socket.emit('message', 'Goooo ooo ooo o o o o o o');
        this.paused = false;
        this.run();
      } else {
        this.socket.emit('message', `Game resume in ${timer}s`);
      }
    }, 1000);
  }

  updatePaddlePercent(userId, percent: number) {
    const player = this.players.get(userId);
    if (player) player.wall.paddle.updatePercentOnAxis(percent);
  }

  async runPhysics() {
    this.balls.forEach( async (ball) => {
      const dtc = lineLength([
        [ball.position.x, ball.position.y],
        [this.map.center.x, this.map.center.y],
      ]);

      const testDist : number = lineLength(
        [[this.map.center.x, this.map.center.y],
        this.map.edges[0][0]]
        );
      // console.log("dtc vs dist ", dtc, " ", testDist)
      // console.log("edges ", this.map.edges[0])

        if (testDist != 0 && dtc > testDist * 1.1 && dtc < testDist * 1.3) {
        console.log('Ded ball :', dtc);
        // ball.lastHitten.score++
        this.balls.forEach((e) => {
          //          if (e !== ball) e.stop();
        });
      } else if (dtc >= 70) {
        if (this.nPlayers === 2) {
          await this.finalReduce(ball.target.wall);
        } else {
          await this.reduce(ball.target.wall);
        }

        // this.reduce(ball.target.wall);
      }
      const wall = ball.target.wall;

      if (wall.paddle === null) {
        const test = GameTools.lineCircleCollision(
          wall.line[0][0],
          wall.line[0][1],
          wall.line[1][0],
          wall.line[1][1],
          ball.position.x,
          ball.position.y,
          ball.radius,[0,0]
        );
        if (test === true) {
          ball.bounceTargetWall();
          // console.log('wall collision');
        }
      } else {
        let ret = [0,0]; 
        const test = GameTools.wallBallCollision(wall.paddle.line, ball,ret);
        if (test === true) {
          ball.bouncePaddle(wall.paddle, ret);
          // console.log('paddle collision at,', ret);    
          ball.closestP[0] = ret[0];
          ball.closestP[1] = ret[1];
        }
      }
      ball.move();
    });
  }

  runBots() {
    this.bots.forEach((e) => {
      e.think();
    });
  }

  public get ended() {
    this.logger.log('--------------- ended -------------');
    this.logger.log(`this.players.size = ${this.players.size}`);
    this.logger.log(`this.nPlayers = ${this.nPlayers}`);
    //return this.nPlayers === 1 || this.players.size === 0;
    // if there's still at least one human player
    if (this.players.size >= 1) {
      this.logger.log('still a human left');
      // if there's still at least someone else to play with (human or bot)
      if (this.nPlayers >= 2) {
        this.logger.log('still someone else to play with');
        return false;
      }
    }
    this.logger.log('no humans left');
    return true;
  }

  async killPlayer(player: Player) {
    this.logger.log('===============killPlayer============');
    this.logger.log('player = ', player.user.email);
    this.stop();
    // eslint-disable-next-line prettier/prettier
    this.logger.log(`BEFORE players.delete, players.size = ${this.players.size}`);
    this.logger.log(`BEFORE players.delete, nPlayers = ${this.nPlayers}`);
    this.players.delete(player.user.id);
    // eslint-disable-next-line prettier/prettier
    this.logger.log(`AFTER players.delete, players.size = ${this.players.size}`);
    this.logger.log(`AFTER players.delete, nPlayers = ${this.nPlayers}`);
    await this.lobby.createPlayerRank(Object.assign({}, player), this.nPlayers);
//    if (this.ended) {
//      this.logger.log('{{{{{{{{{{{{{{ CLOSING LOBBY }}}}}}}}}}}}}}');
//      this.logger.log('=====================================');
//      return await this.lobby.service.closeLobby(this.lobby);
//    }
//    this.logger.log('[[[[[[[[[[[CONTINUING]]]]]]]]]]]');
//    this.logger.log('1lala');
//    this.newRound();
//    this.logger.log('2lele');
//    this.run();
//    this.logger.log('3lolo');
  }

  public async reduce(wall: Wall) {
    this.stop();
    this.logger.log('~~~~~~~~~~~~~~reduce~~~~~~~~~~~~~~');
    if (wall.bot) {
      this.logger.log('REDUCING BOT');
      this.bots = this.bots.filter((b) => b !== wall.bot);
//      if (this.ended) {
//        this.killPlayer([...this.players.values()][0]);
//      } else {
//        this.newRound();
//      }
    } else if (wall.player) {
      this.logger.log('REDUCING PLAYER');
      await this.killPlayer(wall.player);
      this.logger.log('4lulu');
    }
    if (this.ended) {
      if (this.players.size === 1) {
        this.logger.log('$$$$$$ LONE PLAYER LEFT $$$$$');
        const lastHuman = [...this.players.values()][0];
        this.logger.log(`last human : ${lastHuman.user.email}`);
        await this.killPlayer(lastHuman);
        this.logger.log('$$$$$$$$$$$$$$$$$$$$$$$$$');
      }
      return await this.lobby.service.closeLobby(this.lobby);
    }
    return this.newRound();

//    if (this.ended) {
//      this.logger.log('{{{{{{{{{{{{{{ CLOSING LOBBY }}}}}}}}}}}}}}');
//      this.logger.log('=====================================');
//      return await this.lobby.service.closeLobby(this.lobby);
//    }
//    this.logger.log('[[[[[[[[[[[CONTINUING]]]]]]]]]]]');
//    this.logger.log('1lala');
//    this.newRound();
//    this.logger.log('2lele');
//    this.run();
//    this.logger.log('3lolo');
  }

  private setFinalists() {
    this.logger.log('~~~~~~~~~~~~~~setFinalists~~~~~~~~~~~~~~');
    const humans = [...this.players.values()];
    // eslint-disable-next-line prettier/prettier
    this.logger.log('humans = '); console.log(humans);
    humans.forEach((p, index) => {
      const f = new Finalist(true, index, this.finalePoints);
      this.finalists.push(f);
    });
    this.bots.forEach((b, index) => {
      const f = new Finalist(false, index, this.finalePoints);
      this.finalists.push(f);
    });
  }

  private async decrementHp(wall: Wall) {
    if (wall.bot) {
      this.logger.log(`BOT ${wall.bot.name} took a hit`);
      const botIndex = this.bots.findIndex((bot) => bot.name === wall.bot.name);
      this.logger.log(`BOTINDEX = ${botIndex}`);
      for (let i = 0; i < 2; i++) {
        const f = this.finalists[i];
        if (!f.isHuman) {
          if (f.index === botIndex) {
            f.hp--;
            this.logger.log(`REMOVED HP FROM FINALIST: ${f}`);
            if (f.hp <= 0) {
              this.logger.log(`FINALIST: ${f} IS DEAD`);
              this.bots = this.bots.filter((b) => b !== wall.bot);
              break;
            }
          }
        }
      }
    } else {
      this.logger.log(`HUMAN ${wall.player.user.name} took a hit`);
      const humanIndex = [...this.players.values()].findIndex((p) => {
        console.log(
          'p.user.id = ',
          p.user.id,
          ', wall.player.user.id = ',
          wall.player.user.id,
          ' === : ',
          p.user.id === wall.player.user.id,
        );
        return p.user.id === wall.player.user.id;
      });
      this.logger.log(`HUMANINDEX = ${humanIndex}`);
      for (let i = 0; i < 2; i++) {
        const f = this.finalists[i];
        if (f.isHuman) {
          if (f.index === humanIndex) {
            f.hp--;
            this.logger.log(`REMOVED HP FROM FINALIST: ${f}`);
            if (f.hp <= 0) {
              this.logger.log(`FINALIST: ${f} IS DEAD`);
              await this.killPlayer(wall.player);
              break;
            }
          }
        }
      }
    }
  }

  public async finalReduce(wall: Wall) {
    this.stop();
    this.logger.log('~~~~~~~~~~~~~~finalReduce~~~~~~~~~~~~~~');
    if (this.finalists.length !== 2) {
      this.setFinalists();
    }
    // eslint-disable-next-line prettier/prettier
    this.logger.log('Finalists : '); console.log(this.finalists);
    await this.decrementHp(wall);
    // eslint-disable-next-line prettier/prettier
    this.logger.log('After Decrement, Finalists : '); console.log(this.finalists);
    if (this.ended) {
      if (this.players.size === 1) {
        this.logger.log('$$$$$$ LONE PLAYER LEFT $$$$$');
        const lastHuman = [...this.players.values()][0];
        this.logger.log(`last human : ${lastHuman.user.email}`);
        await this.killPlayer(lastHuman);
        this.logger.log('$$$$$$$$$$$$$$$$$$$$$$$$$');
      }
      return await this.lobby.service.closeLobby(this.lobby);
    }
    return this.newRound();
  }

  @Expose()
  public get isStopped() {
    return !this.interval;
  }

  public get ballsNetScheme() {
    return this.balls.map((b) => b.netScheme);
  }

  public get paddlesNetScheme() {
    return this.paddles.map((b) => b.netScheme);
  }

  public get powersNetScheme() {
    return this.powers.map((p) => p.netScheme);
  }

  public get nPlayers() {
    return this.players.size + this.bots.length;
  }

  public get networkState() {
    return {
      balls: this.ballsNetScheme,
      paddles: this.paddlesNetScheme,
    };
  }
  public get mapNetScheme() {
    return {
      walls: this.walls.map((w) => w.netScheme),
      wallWidth: this.walls[0].width,
      angles: this.map.angles,
      verticles: this.map.verticles,
      inradius: this.map.inradius,
    };
  }

  public get netScheme() {
    return {
      map: this.mapNetScheme,
      balls: this.ballsNetScheme,
      paddles: this.paddlesNetScheme,
      powers: this.powersNetScheme,
    };
  }

  public get devTick() {
    return {
      ...this.map,
      paddles: [...this.paddles],
      balls: [...this.balls],
    };
  }

  public get id() {
    return `${this.lobby.id}`;
  }

  public ballsCollides() {
    for (let bIdx = 0; bIdx < this.balls.length; bIdx++) {
      const currBall = this.balls[bIdx];
      // Ball Collide with other balls
      for (let cIdx = bIdx + 1; cIdx < this.balls.length; cIdx++) {
        const compared: Ball = this.balls[cIdx];
        if (currBall.collideWithBall(compared)) {
          currBall.swapAngles(compared);
          currBall.findTarget();
          compared.findTarget();
          break;
        }
      }

      // Ball Collide with powers
      for (let pIdx = 0; pIdx < this.powers.length; pIdx++) {
        const power: Power = this.powers[pIdx];
        if (power.collideWithBall(currBall)) {
          power.effect(currBall);
          this.powers.splice(pIdx, 1);
          this.socket.emit('powers', this.powersNetScheme);
          // this.socket.emit('removePower', power.netScheme, pIdx);
        }
      }
    }
  }

  public addRandomPower() {
    const powerClass =
      PowerList[GameTools.getRandomArbitrary(0, PowerList.length)];
    const powerObj: Power = new powerClass(this, this.map.randomPosition());
    this.powers.push(powerObj);
    console.log(
      'Adding new power',
      powerObj.name,
      Object.keys(powerObj),
      typeof powerObj,
    ); 
    // this.socket.emit('power', (this.powers.indexOf(powerObj), powerObj.netScheme))
    this.socket.emit(
      'powers',
      this.powers.map((p) => p.netScheme),
    );
  }

  public tick() {
    if (!this.paused) {
      this.timeElapsed += 1 / FRAME_RATE;
      this.ballsCollides();
      this.runPhysics();
      this.runBots();
    }
    this.socket.emit(
      'p',
      this.paddles.map((p) => [
        [p.line[0][0].toFixed(2), p.line[0][1].toFixed(2)],
        [p.line[1][0].toFixed(2), p.line[1][1].toFixed(2)],
      ]),
      this.balls.map(({ position: { x, y } }) => ({
        x: x.toFixed(2),
        y: y.toFixed(2),
      })),
    );
  }

  public get socket() {
    return this.lobby.sock;
  }
}<|MERGE_RESOLUTION|>--- conflicted
+++ resolved
@@ -3,10 +3,10 @@
 /*                                                        :::      ::::::::   */
 /*   game.class.ts                                      :+:      :+:    :+:   */
 /*                                                    +:+ +:+         +:+     */
-/*   By: edal--ce <edal--ce@student.42.fr>          +#+  +:+       +#+        */
+/*   By: adda-sil <adda-sil@student.42.fr>          +#+  +:+       +#+        */
 /*                                                +#+#+#+#+#+   +#+           */
 /*   Created: 2022/06/13 03:00:00 by adda-sil          #+#    #+#             */
-/*   Updated: 2022/08/30 17:44:00 by edal--ce         ###   ########.fr       */
+/*   Updated: 2022/08/30 21:28:36 by adda-sil         ###   ########.fr       */
 /*                                                                            */
 /* ************************************************************************** */
 
@@ -79,20 +79,15 @@
 
   logger = new Logger('Game')
 
-<<<<<<< HEAD
-  addBall() {
-    const ball = new Ball(this, this.map.center.clone());
-=======
   addBall(hotBall : boolean = false) {
     const ball = new Ball(
       this,
       this.map.center.clone(),
     );
->>>>>>> a1e484af
     // ball.setAngle(angleToRadians(this.map.angles[1]));
     this.balls.push(ball);
     ball.setAngle(GameTools.getRandomFloatArbitrary(0, Math.PI * 2));
-    ball.findTarget();    
+    ball.findTarget();
     if (hotBall)
       ball.unFreeze();
     console.log(`new ball x:${ball.position.x} y:${ball.position.y}`);
@@ -218,11 +213,11 @@
           // console.log('wall collision');
         }
       } else {
-        let ret = [0,0]; 
+        let ret = [0,0];
         const test = GameTools.wallBallCollision(wall.paddle.line, ball,ret);
         if (test === true) {
           ball.bouncePaddle(wall.paddle, ret);
-          // console.log('paddle collision at,', ret);    
+          // console.log('paddle collision at,', ret);
           ball.closestP[0] = ret[0];
           ball.closestP[1] = ret[1];
         }
@@ -505,7 +500,7 @@
       powerObj.name,
       Object.keys(powerObj),
       typeof powerObj,
-    ); 
+    );
     // this.socket.emit('power', (this.powers.indexOf(powerObj), powerObj.netScheme))
     this.socket.emit(
       'powers',
