/* ************************************************************************** */
/*                                                                            */
/*                                                        :::      ::::::::   */
/*   game.class.ts                                      :+:      :+:    :+:   */
/*                                                    +:+ +:+         +:+     */
/*   By: adda-sil <adda-sil@student.42.fr>          +#+  +:+       +#+        */
/*                                                +#+#+#+#+#+   +#+           */
/*   Created: 2022/06/13 03:00:00 by adda-sil          #+#    #+#             */
<<<<<<< HEAD
/*   Updated: 2022/09/08 21:50:03 by edal--ce         ###   ########.fr       */
=======
/*   Updated: 2022/09/08 21:48:02 by adda-sil         ###   ########.fr       */
>>>>>>> 4e4a1611
/*                                                                            */
/* ************************************************************************** */

import Lobby from './lobby.class';
import { Bot } from '.';
import {
  Line,
  lineLength,
  lineMidpoint,
  Point,
<<<<<<< HEAD
=======
  angleToRadians,
>>>>>>> 4e4a1611
} from 'geometric';
import PolygonMap from './polygon.class';
import { Power, PowerList } from './power.class';
import { Ball, Wall, Paddle } from '.';
import { shuffle } from 'lodash';
import GameTools from './gametools.class';
import Player from './player.class';
import { Exclude, Expose } from 'class-transformer';
import { Logger } from '@nestjs/common';

const FRAME_RATE = 30;
const TEST_MODE = false;

export enum MODE {
  Coalition = 'coalition',
  Battleground = 'battleground',
}

export class Finalists {
  scores: number[] = [0, 0];
  type: number;
  players: Player[] | Bot[] | [];

  constructor(players) {
    this.players = players;
  }

  public gameDone(targetScore: number, gapPoints = 2) {
    console.log('scores says', this.scores);
    const absdiff = Math.abs(this.scores[0] - this.scores[1]);
    let ret;
    if (absdiff < gapPoints) ret = false;
    else if (this.scores[0] >= targetScore || this.scores[1] >= targetScore)
      ret = true;
    else ret = false;
    return ret;
  }

  public wallGotGoaled(wall: Wall) {
    const compare = wall.bot === undefined ? wall.player : wall.bot;
    if (compare === this.players[0]) this.scores[1]++;
    else if (compare === this.players[1]) this.scores[0]++;
  }
}

export class Participant {
  isBot: boolean;
  ref: Bot | Player;
  score: number;
  constructor(ref: Bot | Player, bot = true) {
    this.ref = ref;
    this.isBot = bot;
    this.score = 0;
  }

  public get netScheme() {
    const t: Point = lineMidpoint(this.ref.wall.line);
    return { x: t[0], y: t[1], value: this.score };
  }
}
export default class Game {
  lobby: Lobby;
  balls: Ball[] = [];
  players: Map<number, Player> = new Map();
  bots: Bot[];
  paddles: Paddle[] = [];
  walls: Wall[] = [];
  powers: Power[] = [];
  map: PolygonMap;
  mode: MODE = MODE.Battleground;
  finaleScore = [0, 0];
  timeElapsed = 0;
  finalePoints = 1;
  participants: Participant[] = [];
  finalists: Finalists | null;
  paused = false;

  @Exclude()
  interval: NodeJS.Timer;
  @Exclude()
  intervalPowers: NodeJS.Timer;
  @Exclude()
  waitTimeout: NodeJS.Timeout;
  @Exclude()
  sayInterval: NodeJS.Timeout;

  constructor(lobby: Lobby) {
    this.finalists = null;
    this.lobby = lobby;
    this.bots = lobby.bots.map((v) => new Bot(v));
    this.players = new Map(this.lobby.players);
    this.bots.forEach((b) => {
      this.participants.push(new Participant(b, true));
    });
    this.players.forEach((p) => {
      this.participants.push(new Participant(p, false));
    });
    this.finalePoints = lobby.finalePoints;
    this.newRound(7);
    // this.finalists = null;
    if (this.nPlayers === 2) this.registerFinalists();
  }

  logger = new Logger('Game');

  addBall(
    hotBall = false,
    angle = GameTools.getRandomFloatArbitrary(0, Math.PI * 2),
  ) {
    const ball = new Ball(this, this.map.center.clone());
<<<<<<< HEAD
=======
    // ball.setAngle(angleToRadians(this.map.angles[1]));
>>>>>>> 4e4a1611
    ball.setAngle(angle);
    ball.findTarget();
    if (hotBall) ball.unFreeze();
    this.balls.push(ball);
  }

  generateMap() {
    this.balls = [];
    this.powers = [];
    this.timeElapsed = 0;

    this.map = new PolygonMap((this.nPlayers === 2 && 4) || this.nPlayers);
    this.paddles = [];
    const playersAndBotsToAssign = [...this.players.values(), ...this.bots];
    const randomPlayers: (Bot | Player)[] = shuffle(playersAndBotsToAssign);

    this.walls = this.map.edges.map((line: Line, index) => {
      let paddle = null;
      if (this.nPlayers > 2 || !(index % 2)) {
        const player = randomPlayers.pop();
        paddle = new Paddle(line, player.color);
        this.paddles.push(paddle);
        const wall = new Wall(line, paddle, player);
        player.attachWall(wall);
        return wall;
      }
      return new Wall(line, paddle);
    });
<<<<<<< HEAD
=======
    this.bots.forEach((b) => (b.tasks = []));
>>>>>>> 4e4a1611
    const fragAngle = (Math.PI * 2) / this.nPlayers;
    for (let i = 0; i < this.nPlayers; i++) {
      // let ang = fragAngle * i + fragAngle / 2;
      const ang = GameTools.getRandomFloatArbitrary(
        fragAngle * i,
        fragAngle * (i + 1),
      );
      this.addBall(true, ang);
    }
    this.socket.emit('mapChange', this.mapNetScheme);
    this.socket.emit('gameUpdate', this.networkState);
    if (this.nPlayers === 2) this.socket.emit('score', this.scoreNetScheme);
  }

  run() {
    this.stop();
    // this.generateMap(this.nPlayers);
    this.interval = setInterval(() => this.tick(), 1000 / FRAME_RATE);
    this.intervalPowers = setInterval(() => this.addRandomPower(), 5000);
  }
  stop() {
    clearInterval(this.interval);
    clearInterval(this.intervalPowers);
    clearInterval(this.sayInterval);
    this.interval = null;
    this.intervalPowers = null;
    this.sayInterval = null;
  }

  newRound(timer = 5) {
    // console.log("finalists ?", (this.finalists !== null));
    this.generateMap();
    this.socket.emit('mapChange', this.mapNetScheme);
    this.resume(timer);
  }

  resume(timer = 5) {
    console.log('New round', this.players.size, this.bots.length);
    this.paused = true;
    // eslint-disable-next-line prettier/prettier
    this.logger.log(
      `&&&&&&&& RESUME this.isStopped = ${this.isStopped} &&&&&&&`,
    );
    if (this.isStopped) this.run();
    // eslint-disable-next-line prettier/prettier
    this.logger.log(
      `&&&&&&&& After this.run, this.isStopped = ${this.isStopped} &&&&&&&`,
    );
    clearInterval(this.sayInterval);
    this.sayInterval = setInterval(() => {
      timer -= 1;
      if (timer === 0) {
        this.socket.emit('message', 'Goooo ooo ooo o o o o o o');
        this.paused = false;
        this.run();
      } else {
        this.socket.emit('message', `Game resume in ${timer}s`);
      }
    }, 1000);
  }

  updatePaddlePercent(userId, percent: number) {
    const player = this.players.get(userId);
    if (player) player.wall.paddle.updatePercentOnAxis(percent);
  }

  runPhysics() {
    this.balls.forEach((ball) => {
      if (ball.stopped) return;
      const dtc = lineLength([
        [ball.position.x, ball.position.y],
        [this.map.center.x, this.map.center.y],
      ]);

      const testDist: number = lineLength([
        [this.map.center.x, this.map.center.y],
        this.map.edges[0][0],
      ]);
      if (testDist != 0 && dtc > testDist * 1.1 && dtc < testDist * 1.3) {
        // console.log('Ded ball :', dtc);
        this.balls.forEach((e) => {
          if (e !== ball) e.stop();
        });
      } else if (dtc >= 70) {
        this.reduce(ball.target?.wall);
      }
      const wall = ball.target?.wall;
      if (!wall?.paddle || TEST_MODE) {
        const test: boolean = GameTools.lineCircleCollision(
          wall.line,
          ball,
          [0, 0],
        );
        if (test) ball.bounceTargetWall();
      } else if (wall) {
        const impact: Point = [0, 0];
        const test: boolean = GameTools.wallBallCollision(
          wall.paddle.line,
          ball,
          impact,
        );
        if (test) {
          ball.bouncePaddle(wall.paddle, impact);
        }
      }
      ball.move();
    });
  }

  runBots() {
    this.bots.forEach((e) => {
      e.think();
    });
  }

  public get ended() {
    this.logger.log('--------------- ended -------------');
    this.logger.log(`this.players.size = ${this.players.size}`);
    this.logger.log(`this.nPlayers = ${this.nPlayers}`);
    //return this.nPlayers === 1 || this.players.size === 0;
    // if there's still at least one human player
    if (this.players.size >= 1) {
      this.logger.log('still a human left');
      // if there's still at least someone else to play with (human or bot)
      if (this.nPlayers >= 2) {
        this.logger.log('still someone else to play with');
        return false;
      }
    }
    this.logger.log('no humans left');
    return true;
  }

  killPlayer(player: Player) {
    this.logger.log('===============killPlayer============');
    // this.logger.log('player = ', player.user.email);
    this.stop();
    // eslint-disable-next-line prettier/prettier
    this.logger.log(
      `BEFORE players.delete, players.size = ${this.players.size}`,
    );
    this.logger.log(`BEFORE players.delete, nPlayers = ${this.nPlayers}`);
    console.log('player is', player);
    this.players.delete(player.user.id);
    // eslint-disable-next-line prettier/prettier
    this.logger.log(
      `AFTER players.delete, players.size = ${this.players.size}`,
    );
    this.logger.log(`AFTER players.delete, nPlayers = ${this.nPlayers}`);
    this.lobby
      .createPlayerRank(Object.assign({}, player), this.nPlayers)
      .then();
  }

  registerFinalists() {
    const collection = [];
    this.players.forEach((p) => {
      collection.push(p);
    });
    this.bots.forEach((p) => {
      collection.push(p);
    });
    this.finalists = new Finalists(collection);
  }

  killWall(wall: Wall) {
    this.participants = this.participants.filter((b) => {
      if (b.isBot) return b.ref !== wall.bot;
      else return b.ref !== wall.player;
    });
    if (wall.bot !== undefined) {
      this.logger.log('Bot getting killed');
      this.bots = this.bots.filter((b) => b !== wall.bot);
    } else if (wall.player !== undefined) {
      this.logger.log('Player getting killed');
      this.killPlayer(wall.player);
    } else {
      console.log("didn't kill that one");
    }
  }

  public reduce(wall: Wall) {
    this.stop();
    this.logger.log('~~~~~~~~~~~~~~reduce~~~~~~~~~~~~~~');
    //If we're more than two than the game will still go on afterwards
    if (this.nPlayers > 2) {
      this.killWall(wall);
      if (this.nPlayers === 2) {
        console.log('Only two left, time for baston');
        this.registerFinalists();
      }
      return this.newRound(); //So we ret newRound
    }
    //Otherwise let's look at points
    this.finalists.wallGotGoaled(wall);

    if (!this.finalists.gameDone(this.finalePoints)) {
      this.logger.log(
        `Score is, ${this.finalists.scores}, entertain us some more`,
      );
      return this.newRound();
    }
    //Now this is safe to assume that's the end, get rid of the looser
    this.killWall(wall);
    this.logger.log('Winner getting killed');
    this.players.forEach((element) => {
      this.killPlayer(element);
    });
    return this.lobby.service.closeLobby(this.lobby);
  }
  @Expose()
  public get isStopped() {
    return !this.interval;
  }

  public get ballsNetScheme() {
    return this.balls.map((b) => b.netScheme);
  }

  public get paddlesNetScheme() {
    return this.paddles.map((b) => b.netScheme);
  }

  public get powersNetScheme() {
    return this.powers.map((p) => p.netScheme);
  }
  public get scoreNetScheme() {
    if (this.finalists !== null) return this.finalists.scores;
    return [];
  }

  public get nPlayers() {
    return this.players.size + this.bots.length;
  }

  public get networkState() {
    return {
      balls: this.ballsNetScheme,
      paddles: this.paddlesNetScheme,
    };
  }
  public get mapNetScheme() {
    return {
      walls: this.walls.map((w) => w.netScheme),
      wallWidth: this.walls[0].width,
      angles: this.map.angles,
      verticles: this.map.verticles,
      inradius: this.map.inradius,
    };
  }

  public get netScheme() {
    return {
      map: this.mapNetScheme,
      balls: this.ballsNetScheme,
      paddles: this.paddlesNetScheme,
      powers: this.powersNetScheme,
      scores: this.scoreNetScheme,
    };
  }

  public get devTick() {
    return {
      ...this.map,
      paddles: [...this.paddles],
      balls: [...this.balls],
    };
  }

  public get id() {
    return `${this.lobby.id}`;
  }

  public ballsCollides() {
    for (let bIdx = 0; bIdx < this.balls.length; bIdx++) {
      const currBall = this.balls[bIdx];
      // Ball Collide with other balls
      for (let cIdx = bIdx + 1; cIdx < this.balls.length; cIdx++) {
        const compared: Ball = this.balls[cIdx];
        if (currBall.collideWithBall(compared)) {
          currBall.swapAngles(compared);
          currBall.findTarget();
          compared.findTarget();
          break;
        }
      }

      // Ball Collide with powers
      for (let pIdx = 0; pIdx < this.powers.length; pIdx++) {
        const power: Power = this.powers[pIdx];
        if (power.collideWithBall(currBall)) {
          power.effect(currBall);
          this.powers.splice(pIdx, 1);
          this.socket.emit('powers', this.powersNetScheme);
          // this.socket.emit('removePower', power.netScheme, pIdx);
        }
      }
    }
  }

  public addRandomPower() {
    const powerClass =
      PowerList[GameTools.getRandomArbitrary(0, PowerList.length)];
    const powerObj: Power = new powerClass(this, this.map.randomPosition());
    this.powers.push(powerObj);
    // console.log(
    //   'Adding new power',
    //   powerObj.name,
    //   Object.keys(powerObj),
    //   typeof powerObj,
    // );
    // this.socket.emit('power', (this.powers.indexOf(powerObj), powerObj.netScheme))
    this.socket.emit(
      'powers',
      this.powers.map((p) => p.netScheme),
    );
  }

  public tick() {
    if (!this.paused) {
      this.timeElapsed += 1 / FRAME_RATE;
      this.ballsCollides();
      this.runPhysics();
      this.runBots();
    }
    this.socket.emit(
      'p',
      this.paddles.map((p) => [
        [p.line[0][0].toFixed(2), p.line[0][1].toFixed(2)],
        [p.line[1][0].toFixed(2), p.line[1][1].toFixed(2)],
      ]),
      this.balls.map(({ position: { x, y } }) => ({
        x: x.toFixed(2),
        y: y.toFixed(2),
      })),
    );
  }

  public get socket() {
    return this.lobby.sock;
  }
}<|MERGE_RESOLUTION|>--- conflicted
+++ resolved
@@ -3,14 +3,10 @@
 /*                                                        :::      ::::::::   */
 /*   game.class.ts                                      :+:      :+:    :+:   */
 /*                                                    +:+ +:+         +:+     */
-/*   By: adda-sil <adda-sil@student.42.fr>          +#+  +:+       +#+        */
+/*   By: edal--ce <edal--ce@student.42.fr>          +#+  +:+       +#+        */
 /*                                                +#+#+#+#+#+   +#+           */
 /*   Created: 2022/06/13 03:00:00 by adda-sil          #+#    #+#             */
-<<<<<<< HEAD
-/*   Updated: 2022/09/08 21:50:03 by edal--ce         ###   ########.fr       */
-=======
-/*   Updated: 2022/09/08 21:48:02 by adda-sil         ###   ########.fr       */
->>>>>>> 4e4a1611
+/*   Updated: 2022/09/08 22:07:42 by edal--ce         ###   ########.fr       */
 /*                                                                            */
 /* ************************************************************************** */
 
@@ -21,10 +17,6 @@
   lineLength,
   lineMidpoint,
   Point,
-<<<<<<< HEAD
-=======
-  angleToRadians,
->>>>>>> 4e4a1611
 } from 'geometric';
 import PolygonMap from './polygon.class';
 import { Power, PowerList } from './power.class';
@@ -135,10 +127,6 @@
     angle = GameTools.getRandomFloatArbitrary(0, Math.PI * 2),
   ) {
     const ball = new Ball(this, this.map.center.clone());
-<<<<<<< HEAD
-=======
-    // ball.setAngle(angleToRadians(this.map.angles[1]));
->>>>>>> 4e4a1611
     ball.setAngle(angle);
     ball.findTarget();
     if (hotBall) ball.unFreeze();
@@ -167,10 +155,7 @@
       }
       return new Wall(line, paddle);
     });
-<<<<<<< HEAD
-=======
     this.bots.forEach((b) => (b.tasks = []));
->>>>>>> 4e4a1611
     const fragAngle = (Math.PI * 2) / this.nPlayers;
     for (let i = 0; i < this.nPlayers; i++) {
       // let ang = fragAngle * i + fragAngle / 2;
