/* ************************************************************************** */
/*                                                                            */
/*                                                        :::      ::::::::   */
/*   game.class.ts                                      :+:      :+:    :+:   */
/*                                                    +:+ +:+         +:+     */
/*   By: adda-sil <adda-sil@student.42.fr>          +#+  +:+       +#+        */
/*                                                +#+#+#+#+#+   +#+           */
/*   Created: 2022/06/13 03:00:00 by adda-sil          #+#    #+#             */
<<<<<<< HEAD
/*   Updated: 2022/09/08 21:33:38 by adda-sil         ###   ########.fr       */
=======
/*   Updated: 2022/09/08 21:34:22 by edal--ce         ###   ########.fr       */
>>>>>>> f520f57d
/*                                                                            */
/* ************************************************************************** */

import Lobby from './lobby.class';
import { Bot } from '.';
import { Line, lineLength, lineMidpoint, Point, angleToRadians } from 'geometric';
import PolygonMap from './polygon.class';
import { Power, PowerList } from './power.class';
import { Ball, Wall, Paddle } from '.';
import { shuffle } from 'lodash';
import GameTools from './gametools.class';
import Player from './player.class';
import { Exclude, Expose } from 'class-transformer';
import { Logger } from '@nestjs/common';

const FRAME_RATE = 30;
const TEST_MODE = false;

export enum MODE {
  Coalition = 'coalition',
  Battleground = 'battleground',
}

export class Finalists {
  scores: number[] = [0, 0];
  type: number;
  players: Player[] | Bot[] | [];

  constructor(players) {
    this.players = players;
  }

  public gameDone(targetScore: number, gapPoints = 2) {
    console.log('scores says', this.scores);
    const absdiff = Math.abs(this.scores[0] - this.scores[1]);
    let ret;
    if (absdiff < gapPoints) ret = false;
    else if (this.scores[0] >= targetScore || this.scores[1] >= targetScore)
      ret = true;
    else ret = false;
    return ret;
  }

  public wallGotGoaled(wall: Wall) {
    const compare = wall.bot === undefined ? wall.player : wall.bot;
    if (compare === this.players[0]) this.scores[1]++;
    else if (compare === this.players[1]) this.scores[0]++;
  }
}

export class Participant {
  isBot: boolean;
  ref: Bot | Player;
  score: number;
  constructor(ref: Bot | Player, bot = true) {
    this.ref = ref;
    this.isBot = bot;
    this.score = 0;
  }

  public get netScheme() {
    const t: Point = lineMidpoint(this.ref.wall.line);
    return { x: t[0], y: t[1], value: this.score };
  }
}
export default class Game {
  lobby: Lobby;
  balls: Ball[] = [];
  players: Map<number, Player> = new Map();
  bots: Bot[];
  paddles: Paddle[] = [];
  walls: Wall[] = [];
  powers: Power[] = [];
  map: PolygonMap;
  mode: MODE = MODE.Battleground;
  finaleScore = [0, 0];
  timeElapsed = 0;
  finalePoints = 1;
  participants: Participant[] = [];
  finalists: Finalists | null;
  paused = false;

  @Exclude()
  interval: NodeJS.Timer;
  @Exclude()
  intervalPowers: NodeJS.Timer;
  @Exclude()
  waitTimeout: NodeJS.Timeout;
  @Exclude()
  sayInterval: NodeJS.Timeout;

  constructor(lobby: Lobby) {
    this.finalists = null;
    this.lobby = lobby;
    this.bots = lobby.bots.map((v) => new Bot(v));
    this.players = new Map(this.lobby.players);
    this.bots.forEach((b) => {
      this.participants.push(new Participant(b, true));
    });
    this.players.forEach((p) => {
      this.participants.push(new Participant(p, false));
    });
    this.finalePoints = lobby.finalePoints;
    this.newRound(7);
    // this.finalists = null;
    if (this.nPlayers === 2) this.registerFinalists();
  }

  logger = new Logger('Game');

  addBall(hotBall = false, angle = GameTools.getRandomFloatArbitrary(0, Math.PI * 2)) {
    const ball = new Ball(this, this.map.center.clone());
    // ball.setAngle(angleToRadians(this.map.angles[1]));
    ball.setAngle((angle));
    ball.findTarget();
    if (hotBall) ball.unFreeze();
    this.balls.push(ball);
  }

  generateMap() {
    this.balls = [];
    this.powers = [];
    this.timeElapsed = 0;

    this.map = new PolygonMap((this.nPlayers === 2 && 4) || this.nPlayers);
    this.paddles = [];
    const playersAndBotsToAssign = [...this.players.values(), ...this.bots];
    const randomPlayers: (Bot | Player)[] = shuffle(playersAndBotsToAssign);

    this.walls = this.map.edges.map((line: Line, index) => {
      let paddle = null;
      if (this.nPlayers > 2 || !(index % 2)) {
        const player = randomPlayers.pop();
        paddle = new Paddle(line, player.color);
        this.paddles.push(paddle);
        const wall = new Wall(line, paddle, player);
        player.attachWall(wall);
        return wall;
      }
      return new Wall(line, paddle);
    });
<<<<<<< HEAD
    this.bots.forEach((b) => (b.tasks = []));
    for (let i = 0; i < this.nPlayers / 2; i++) this.addBall(true);
=======
    let fragAngle = (Math.PI * 2)  / this.nPlayers;
    for (let i = 0; i < this.nPlayers; i++) {
      // let ang = fragAngle * i + fragAngle / 2;
      const ang = GameTools.getRandomFloatArbitrary(fragAngle * i, fragAngle * (i+1));
      this.addBall(true, ang);
    }
>>>>>>> f520f57d
    this.socket.emit('mapChange', this.mapNetScheme);
    this.socket.emit('gameUpdate', this.networkState);
    if (this.nPlayers === 2) this.socket.emit('score', this.scoreNetScheme);
  }

  run() {
    this.stop();
    // this.generateMap(this.nPlayers);
    this.interval = setInterval(() => this.tick(), 1000 / FRAME_RATE);
    this.intervalPowers = setInterval(() => this.addRandomPower(), 5000);
  }
  stop() {
    clearInterval(this.interval);
    clearInterval(this.intervalPowers);
    clearInterval(this.sayInterval);
    this.interval = null;
    this.intervalPowers = null;
    this.sayInterval = null;
  }

  newRound(timer = 5) {
    // console.log("finalists ?", (this.finalists !== null));
    this.generateMap();
    this.socket.emit('mapChange', this.mapNetScheme);
    this.resume(timer);
  }

  resume(timer = 5) {
    console.log('New round', this.players.size, this.bots.length);
    this.paused = true;
    // eslint-disable-next-line prettier/prettier
    this.logger.log(
      `&&&&&&&& RESUME this.isStopped = ${this.isStopped} &&&&&&&`,
    );
    if (this.isStopped) this.run();
    // eslint-disable-next-line prettier/prettier
    this.logger.log(
      `&&&&&&&& After this.run, this.isStopped = ${this.isStopped} &&&&&&&`,
    );
    clearInterval(this.sayInterval);
    this.sayInterval = setInterval(() => {
      timer -= 1;
      if (timer === 0) {
        this.socket.emit('message', 'Goooo ooo ooo o o o o o o');
        this.paused = false;
        this.run();
      } else {
        this.socket.emit('message', `Game resume in ${timer}s`);
      }
    }, 1000);
  }

  updatePaddlePercent(userId, percent: number) {
    const player = this.players.get(userId);
    if (player) player.wall.paddle.updatePercentOnAxis(percent);
  }

  runPhysics() {
    this.balls.forEach((ball) => {
      if (ball.stopped) return;
      const dtc = lineLength([
        [ball.position.x, ball.position.y],
        [this.map.center.x, this.map.center.y],
      ]);

      const testDist: number = lineLength([
        [this.map.center.x, this.map.center.y],
        this.map.edges[0][0],
      ]);
      if (testDist != 0 && dtc > testDist * 1.1 && dtc < testDist * 1.3) {
        // console.log('Ded ball :', dtc);
        this.balls.forEach((e) => {
          if (e !== ball) e.stop();
        });
      } else if (dtc >= 70) {
        this.reduce(ball.target?.wall);
      }
      const wall = ball.target?.wall;
      if (!wall?.paddle || TEST_MODE) {
        const test: boolean = GameTools.lineCircleCollision(
          wall.line,
          ball,
          [0, 0],
        );
        if (test) ball.bounceTargetWall();
      } else if (wall) {
        const impact: Point = [0, 0];
        const test: boolean = GameTools.wallBallCollision(
          wall.paddle.line,
          ball,
          impact,
        );
        if (test) {
          ball.bouncePaddle(wall.paddle, impact);
        }
      }
      ball.move();
    });
  }

  runBots() {
    this.bots.forEach((e) => {
      e.think();
    });
  }

  public get ended() {
    this.logger.log('--------------- ended -------------');
    this.logger.log(`this.players.size = ${this.players.size}`);
    this.logger.log(`this.nPlayers = ${this.nPlayers}`);
    //return this.nPlayers === 1 || this.players.size === 0;
    // if there's still at least one human player
    if (this.players.size >= 1) {
      this.logger.log('still a human left');
      // if there's still at least someone else to play with (human or bot)
      if (this.nPlayers >= 2) {
        this.logger.log('still someone else to play with');
        return false;
      }
    }
    this.logger.log('no humans left');
    return true;
  }

  killPlayer(player: Player) {
    this.logger.log('===============killPlayer============');
    // this.logger.log('player = ', player.user.email);
    this.stop();
    // eslint-disable-next-line prettier/prettier
    this.logger.log(
      `BEFORE players.delete, players.size = ${this.players.size}`,
    );
    this.logger.log(`BEFORE players.delete, nPlayers = ${this.nPlayers}`);
    console.log('player is', player);
    this.players.delete(player.user.id);
    // eslint-disable-next-line prettier/prettier
    this.logger.log(
      `AFTER players.delete, players.size = ${this.players.size}`,
    );
    this.logger.log(`AFTER players.delete, nPlayers = ${this.nPlayers}`);
    this.lobby
      .createPlayerRank(Object.assign({}, player), this.nPlayers)
      .then();
  }

  registerFinalists() {
    const collection = [];
    this.players.forEach((p) => {
      collection.push(p);
    });
    this.bots.forEach((p) => {
      collection.push(p);
    });
    this.finalists = new Finalists(collection);
  }

  killWall(wall: Wall) {
    this.participants = this.participants.filter((b) => {
      if (b.isBot) return b.ref !== wall.bot;
      else return b.ref !== wall.player;
    });
    if (wall.bot !== undefined) {
      this.logger.log('Bot getting killed');
      this.bots = this.bots.filter((b) => b !== wall.bot);
    } else if (wall.player !== undefined) {
      this.logger.log('Player getting killed');
      this.killPlayer(wall.player);
    } else {
      console.log("didn't kill that one");
    }
  }

  public reduce(wall: Wall) {
    this.stop();
    this.logger.log('~~~~~~~~~~~~~~reduce~~~~~~~~~~~~~~');
    //If we're more than two than the game will still go on afterwards
    if (this.nPlayers > 2) {
      this.killWall(wall);
      if (this.nPlayers === 2) {
        console.log('Only two left, time for baston');
        this.registerFinalists();
      }
      return this.newRound(); //So we ret newRound
    }
    //Otherwise let's look at points
    this.finalists.wallGotGoaled(wall);

    if (!this.finalists.gameDone(this.finalePoints)) {
      this.logger.log(
        `Score is, ${this.finalists.scores}, entertain us some more`,
      );
      return this.newRound();
    }
    //Now this is safe to assume that's the end, get rid of the looser
    this.killWall(wall);
    this.logger.log('Winner getting killed');
    this.players.forEach((element) => {
      this.killPlayer(element);
    });
    return this.lobby.service.closeLobby(this.lobby);
  }
  @Expose()
  public get isStopped() {
    return !this.interval;
  }

  public get ballsNetScheme() {
    return this.balls.map((b) => b.netScheme);
  }

  public get paddlesNetScheme() {
    return this.paddles.map((b) => b.netScheme);
  }

  public get powersNetScheme() {
    return this.powers.map((p) => p.netScheme);
  }
  public get scoreNetScheme() {
    if (this.finalists !== null) return this.finalists.scores;
    return [];
  }

  public get nPlayers() {
    return this.players.size + this.bots.length;
  }

  public get networkState() {
    return {
      balls: this.ballsNetScheme,
      paddles: this.paddlesNetScheme,
    };
  }
  public get mapNetScheme() {
    return {
      walls: this.walls.map((w) => w.netScheme),
      wallWidth: this.walls[0].width,
      angles: this.map.angles,
      verticles: this.map.verticles,
      inradius: this.map.inradius,
    };
  }

  public get netScheme() {
    return {
      map: this.mapNetScheme,
      balls: this.ballsNetScheme,
      paddles: this.paddlesNetScheme,
      powers: this.powersNetScheme,
      scores: this.scoreNetScheme,
    };
  }

  public get devTick() {
    return {
      ...this.map,
      paddles: [...this.paddles],
      balls: [...this.balls],
    };
  }

  public get id() {
    return `${this.lobby.id}`;
  }

  public ballsCollides() {
    for (let bIdx = 0; bIdx < this.balls.length; bIdx++) {
      const currBall = this.balls[bIdx];
      // Ball Collide with other balls
      for (let cIdx = bIdx + 1; cIdx < this.balls.length; cIdx++) {
        const compared: Ball = this.balls[cIdx];
        if (currBall.collideWithBall(compared)) {
          currBall.swapAngles(compared);
          currBall.findTarget();
          compared.findTarget();
          break;
        }
      }

      // Ball Collide with powers
      for (let pIdx = 0; pIdx < this.powers.length; pIdx++) {
        const power: Power = this.powers[pIdx];
        if (power.collideWithBall(currBall)) {
          power.effect(currBall);
          this.powers.splice(pIdx, 1);
          this.socket.emit('powers', this.powersNetScheme);
          // this.socket.emit('removePower', power.netScheme, pIdx);
        }
      }
    }
  }

  public addRandomPower() {
    const powerClass =
      PowerList[GameTools.getRandomArbitrary(0, PowerList.length)];
    const powerObj: Power = new powerClass(this, this.map.randomPosition());
    this.powers.push(powerObj);
    // console.log(
    //   'Adding new power',
    //   powerObj.name,
    //   Object.keys(powerObj),
    //   typeof powerObj,
    // );
    // this.socket.emit('power', (this.powers.indexOf(powerObj), powerObj.netScheme))
    this.socket.emit(
      'powers',
      this.powers.map((p) => p.netScheme),
    );
  }

  public tick() {
    if (!this.paused) {
      this.timeElapsed += 1 / FRAME_RATE;
      this.ballsCollides();
      this.runPhysics();
      this.runBots();
    }
    this.socket.emit(
      'p',
      this.paddles.map((p) => [
        [p.line[0][0].toFixed(2), p.line[0][1].toFixed(2)],
        [p.line[1][0].toFixed(2), p.line[1][1].toFixed(2)],
      ]),
      this.balls.map(({ position: { x, y } }) => ({
        x: x.toFixed(2),
        y: y.toFixed(2),
      })),
    );
  }

  public get socket() {
    return this.lobby.sock;
  }
}<|MERGE_RESOLUTION|>--- conflicted
+++ resolved
@@ -6,17 +6,19 @@
 /*   By: adda-sil <adda-sil@student.42.fr>          +#+  +:+       +#+        */
 /*                                                +#+#+#+#+#+   +#+           */
 /*   Created: 2022/06/13 03:00:00 by adda-sil          #+#    #+#             */
-<<<<<<< HEAD
-/*   Updated: 2022/09/08 21:33:38 by adda-sil         ###   ########.fr       */
-=======
-/*   Updated: 2022/09/08 21:34:22 by edal--ce         ###   ########.fr       */
->>>>>>> f520f57d
+/*   Updated: 2022/09/08 21:48:02 by adda-sil         ###   ########.fr       */
 /*                                                                            */
 /* ************************************************************************** */
 
 import Lobby from './lobby.class';
 import { Bot } from '.';
-import { Line, lineLength, lineMidpoint, Point, angleToRadians } from 'geometric';
+import {
+  Line,
+  lineLength,
+  lineMidpoint,
+  Point,
+  angleToRadians,
+} from 'geometric';
 import PolygonMap from './polygon.class';
 import { Power, PowerList } from './power.class';
 import { Ball, Wall, Paddle } from '.';
@@ -121,10 +123,13 @@
 
   logger = new Logger('Game');
 
-  addBall(hotBall = false, angle = GameTools.getRandomFloatArbitrary(0, Math.PI * 2)) {
+  addBall(
+    hotBall = false,
+    angle = GameTools.getRandomFloatArbitrary(0, Math.PI * 2),
+  ) {
     const ball = new Ball(this, this.map.center.clone());
     // ball.setAngle(angleToRadians(this.map.angles[1]));
-    ball.setAngle((angle));
+    ball.setAngle(angle);
     ball.findTarget();
     if (hotBall) ball.unFreeze();
     this.balls.push(ball);
@@ -152,17 +157,16 @@
       }
       return new Wall(line, paddle);
     });
-<<<<<<< HEAD
     this.bots.forEach((b) => (b.tasks = []));
-    for (let i = 0; i < this.nPlayers / 2; i++) this.addBall(true);
-=======
-    let fragAngle = (Math.PI * 2)  / this.nPlayers;
+    const fragAngle = (Math.PI * 2) / this.nPlayers;
     for (let i = 0; i < this.nPlayers; i++) {
       // let ang = fragAngle * i + fragAngle / 2;
-      const ang = GameTools.getRandomFloatArbitrary(fragAngle * i, fragAngle * (i+1));
+      const ang = GameTools.getRandomFloatArbitrary(
+        fragAngle * i,
+        fragAngle * (i + 1),
+      );
       this.addBall(true, ang);
     }
->>>>>>> f520f57d
     this.socket.emit('mapChange', this.mapNetScheme);
     this.socket.emit('gameUpdate', this.networkState);
     if (this.nPlayers === 2) this.socket.emit('score', this.scoreNetScheme);
