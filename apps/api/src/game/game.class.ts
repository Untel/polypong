/* ************************************************************************** */
/*                                                                            */
/*                                                        :::      ::::::::   */
/*   game.class.ts                                      :+:      :+:    :+:   */
/*                                                    +:+ +:+         +:+     */
/*   By: edal--ce <edal--ce@student.42.fr>          +#+  +:+       +#+        */
/*                                                +#+#+#+#+#+   +#+           */
/*   Created: 2022/06/13 03:00:00 by adda-sil          #+#    #+#             */
<<<<<<< HEAD
/*   Updated: 2022/07/08 10:40:02 by edal--ce         ###   ########.fr       */
=======
/*   Updated: 2022/07/10 21:31:51 by adda-sil         ###   ########.fr       */
>>>>>>> 72cedce3
/*                                                                            */
/* ************************************************************************** */

import Lobby from './lobby.class';
import { Server, Socket } from 'socket.io';
import Redis from 'ioredis';
import RedisBridge from './redis.bridge';
import Store from 'redis-json';
import { debounce } from 'lodash';
import {
  lineInterpolate,
  polygonRegular,
  lineAngle,
  angleToDegrees,
  pointOnLine,
  pointWithLine,
  Line,
  pointInPolygon,
  angleReflect,
  Point,
  polygonCentroid,
  lineLength,
  lineIntersectsLine,
  angleToRadians,
} from 'geometric';

import { Box, Circle, Polygon, Collider2d, Vector } from 'collider2d';

import PolygonMap from './polygon.class';
import { Power, PowerList } from './power.class';

import { Ball, Wall, Paddle } from '.';

import GameTools from './gametools.class';

const FRAME_RATE = 30;

const col = new Collider2d();
// col.testCirclePolygon
// col.testPolygonCircle

const TEST_MODE = true;

export enum MODE {
  Coalition = 'coalition',
  Battleground = 'battleground',
}
export default class Game {
  lobby: Lobby;
  socket: Server;
  store: Store;

  balls: Ball[] = [];
  nPlayers: number;
  paddles: Paddle[] = [];
  walls: Wall[] = [];
  powers: Power[] = [];
  speed = 10;
  edges: any;
  map: PolygonMap;
  mode: MODE = MODE.Battleground;

  timeElapsed = 0;
  interval: NodeJS.Timer;
  intervalPowers: NodeJS.Timer;

  constructor(socket: Server, store: Store, lobby: Lobby) {
    this.lobby = lobby;
    this.socket = socket;
    this.store = store;
    this.nPlayers = 5;
    this.generateMap(this.nPlayers);
  }

  addBall() {
    const ball = new Ball(new Vector(this.map.center.x, this.map.center.y));
    // ball.setAngle(angleToRadians(this.map.angles[1]));
    ball.setAngle(GameTools.getRandomFloatArbitrary(0, Math.PI * 2));
    ball.findTarget(this.walls);
    this.balls.push(ball);
  }

  generateMap(nPlayers: number) {
    this.balls = [];
    this.powers = [];
    this.timeElapsed = 0;
    // console.log('Generating a new map');
    // console.log('Edges', this.edges);
    // this.edges = new Polygon(polygonRegular(nEdges, 2000, [50, 50]))
    this.map = new PolygonMap((nPlayers === 2 && 4) || nPlayers);
    this.paddles = [];
    this.walls = this.map.edges.map((line: Line, index) => {
      let paddle = null;
      if (nPlayers > 2 || !(index % 2)) {
        paddle = new Paddle(line, index);
        this.paddles.push(paddle);
      }
      return new Wall(line, paddle);
    });
    // this.paddles = playerEdges.map((line, idx) => {
    //   return new Paddle(line, idx, 0.4);
    // });
<<<<<<< HEAD
    for (let i = 0; i < 5; i++)
      this.addBall();
=======
    // for (let i = 0; i < 100; i++)
    this.addBall();
>>>>>>> 72cedce3
    this.socket.emit('mapChange', this.networkMap);
    this.socket.emit('gameUpdate', this.networkState);
  }

  run() {
    // this.generateMap(this.nPlayers);
    // this.socket.emit('mapChange', this.networkMap);
    this.interval = setInterval(() => this.tick(), 1000 / FRAME_RATE);
    this.intervalPowers = setInterval(() => this.addRandomPower(), 5000);
  }
  stop() {
    clearInterval(this.interval);
    clearInterval(this.intervalPowers);
    this.interval = null;
    this.intervalPowers = null;
  }

  updatePaddlePercent(percent: number) {
    // console.log("here is percent", percent);
    this.paddles.forEach((paddle) => {
      paddle.updatePercentOnAxis(percent);
    });
    // if (this.isPaused) debounce(
    //   this.socket.emit('gameUpdate', this.networkState),
    //   500
    // );
  }



  runPhysics() {

    this.balls.forEach((ball) => {
<<<<<<< HEAD
      // if (ball.targetDistance <= ball.radius)
      if (ball.targetDistance <= ball.targetInfo.limit) {
=======
      if (ball.targetDistance <= ball.radius) {
>>>>>>> 72cedce3
        const paddle = ball.target.wall.paddle;
        if (paddle) {
          const paddleTouchTheBall = (pointOnLine as any)(
            ball.targetInfo.actualhit,
            paddle.line,
            1,
          );

          if (paddleTouchTheBall) {
            ball.bouncePaddle(paddle, this.walls);
          } else {
            // En mode coalition, si le joueur qui envoie la balle est de la meme equipe de celui qui se prend le goal, alors ca rebondit
            if (TEST_MODE || this.mode === MODE.Coalition && paddle.color === ball.lastHitten.color) {
              ball.bounceTargetWall(this.walls);
            } else {
              this.reduce();
            }
          }
        } else {
          ball.bounceTargetWall(this.walls);
        }
        ball.increaseSpeed();
      }
      ball.move();
    });
  }



  public reduce() {
    this.stop();
    // if (this.nPlayers > 4)
    if (this.nPlayers > 2)
      this.nPlayers--;
    // if (this.nPlayers < 3) this.nPlayers = 3;
    this.generateMap(this.nPlayers);
    const timer = 1000;
    this.socket.emit('timer', { timer });
    setTimeout(() => {
      if (this.isPaused) this.run();
    }, timer + 1000);
  }

  public reset() {
    this.nPlayers = 6;
    this.generateMap(this.nPlayers);
  }
  // Getters
  public get isPaused() {
    return !this.interval;
  }

  public get ballsNetScheme() {
    return this.balls.map((b) => b.netScheme);
  }

  public get paddlesNetScheme() {
    return this.paddles
      .map((b) => b.netScheme)
      .map((b, i) => ({ ...b, name: i }));
  }

  public get networkState() {
    return {
      balls: this.ballsNetScheme,
      paddles: this.paddlesNetScheme,
    };
  }
  public get networkMap() {
    return {
      walls: this.walls.map((w) => w.netScheme),
      wallWith: this.walls[0].width,
      angles: this.map.angles,
      verticles: this.map.verticles,
    };
  }

  public get devTick() {
    return {
      ...this.map,
      paddles: [...this.paddles],
      balls: [...this.balls],
    };
  }

  public get id() {
    return `${this.lobby.id}`;
  }

  public ballsCollides() {
    for (let bIdx = 0; bIdx < this.balls.length; bIdx++) {
      const currBall = this.balls[bIdx];
      // Ball Collide with other balls
      for (let cIdx = bIdx + 1; cIdx < this.balls.length; cIdx++) {
        const compared: Ball = this.balls[cIdx];
        if (currBall.collideWithBall(compared)) {
          currBall.swapAngles(compared);
          currBall.findTarget(this.walls);
          compared.findTarget(this.walls);
<<<<<<< HEAD
          break;
=======
          break ;
>>>>>>> 72cedce3
        }
      }

      // Ball Collide with powers
      for (let pIdx = 0; pIdx < this.powers.length; pIdx++) {
        const power: Power = this.powers[pIdx];
        if (power.collideWithBall(currBall)) {
          power.effect(currBall);
          this.powers.splice(pIdx, 1);
          console.log("removing power", this.powers.length);
          this.socket.emit('powers', this.powers.map((p) => p.netScheme));
        }
      }
    }
  }

  public addRandomPower() {
    const powerClass = PowerList[GameTools.getRandomArbitrary(0, PowerList.length)]
    const powerObj: Power = new powerClass(this, this.map.randomPosition());
    this.powers.push(powerObj);
    console.log("Adding new power", powerObj.name, Object.keys(powerObj), typeof powerObj);
    this.socket.emit('powers', this.powers.map((p) => p.netScheme));
  }

  public tick() {
    this.timeElapsed += 1 / FRAME_RATE;
    this.ballsCollides();
    this.runPhysics();
    this.socket.emit('gameUpdate', this.networkState);
  }
}<|MERGE_RESOLUTION|>--- conflicted
+++ resolved
@@ -3,14 +3,10 @@
 /*                                                        :::      ::::::::   */
 /*   game.class.ts                                      :+:      :+:    :+:   */
 /*                                                    +:+ +:+         +:+     */
-/*   By: edal--ce <edal--ce@student.42.fr>          +#+  +:+       +#+        */
+/*   By: adda-sil <adda-sil@student.42.fr>          +#+  +:+       +#+        */
 /*                                                +#+#+#+#+#+   +#+           */
 /*   Created: 2022/06/13 03:00:00 by adda-sil          #+#    #+#             */
-<<<<<<< HEAD
-/*   Updated: 2022/07/08 10:40:02 by edal--ce         ###   ########.fr       */
-=======
-/*   Updated: 2022/07/10 21:31:51 by adda-sil         ###   ########.fr       */
->>>>>>> 72cedce3
+/*   Updated: 2022/07/11 02:32:34 by adda-sil         ###   ########.fr       */
 /*                                                                            */
 /* ************************************************************************** */
 
@@ -113,13 +109,8 @@
     // this.paddles = playerEdges.map((line, idx) => {
     //   return new Paddle(line, idx, 0.4);
     // });
-<<<<<<< HEAD
-    for (let i = 0; i < 5; i++)
-      this.addBall();
-=======
     // for (let i = 0; i < 100; i++)
     this.addBall();
->>>>>>> 72cedce3
     this.socket.emit('mapChange', this.networkMap);
     this.socket.emit('gameUpdate', this.networkState);
   }
@@ -153,12 +144,8 @@
   runPhysics() {
 
     this.balls.forEach((ball) => {
-<<<<<<< HEAD
       // if (ball.targetDistance <= ball.radius)
       if (ball.targetDistance <= ball.targetInfo.limit) {
-=======
-      if (ball.targetDistance <= ball.radius) {
->>>>>>> 72cedce3
         const paddle = ball.target.wall.paddle;
         if (paddle) {
           const paddleTouchTheBall = (pointOnLine as any)(
@@ -258,11 +245,7 @@
           currBall.swapAngles(compared);
           currBall.findTarget(this.walls);
           compared.findTarget(this.walls);
-<<<<<<< HEAD
           break;
-=======
-          break ;
->>>>>>> 72cedce3
         }
       }
 
