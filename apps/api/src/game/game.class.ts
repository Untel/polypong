--- conflicted
+++ resolved
@@ -243,11 +243,7 @@
           impact,
         );
         if (test) {
-<<<<<<< HEAD
-          wall.paddle.bounceBall(ball, impact);
-=======
           ball.bouncePaddle(wall.paddle, impact);
->>>>>>> a3f2a646
         }
       }
       ball.move();
