--- conflicted
+++ resolved
@@ -6,7 +6,7 @@
 /*   By: edal--ce <edal--ce@student.42.fr>          +#+  +:+       +#+        */
 /*                                                +#+#+#+#+#+   +#+           */
 /*   Created: 2022/06/13 03:00:00 by adda-sil          #+#    #+#             */
-/*   Updated: 2022/08/25 05:38:27 by edal--ce         ###   ########.fr       */
+/*   Updated: 2022/08/30 17:44:00 by edal--ce         ###   ########.fr       */
 /*                                                                            */
 /* ************************************************************************** */
 
@@ -77,18 +77,13 @@
     this.newRound(7);
   }
 
-<<<<<<< HEAD
+  logger = new Logger('Game')
+
   addBall(hotBall : boolean = false) {
     const ball = new Ball(
       this,
       this.map.center.clone(),
     );
-=======
-  logger = new Logger('Game');
-
-  addBall() {
-    const ball = new Ball(this, this.map.center.clone());
->>>>>>> 7d7f8d0a
     // ball.setAngle(angleToRadians(this.map.angles[1]));
     this.balls.push(ball);
     ball.setAngle(GameTools.getRandomFloatArbitrary(0, Math.PI * 2));
@@ -172,59 +167,8 @@
     if (player) player.wall.paddle.updatePercentOnAxis(percent);
   }
 
-<<<<<<< HEAD
-  runPhysics() {
-    this.balls.forEach((ball) => {
-      // if (ball.direction.x === 0 && ball.direction.y === 0)
-      //   return;
-=======
-  old_runPhysics() {
-    this.balls.forEach((ball, index) => {
-      if (ball.targetDistance <= ball.targetInfo.limit + 5) {
-        const paddle: Paddle = ball.target.wall.paddle;
-
-        if (paddle) {
-          const paddleTouchTheBall = (pointOnLine as any)(
-            ball.targetInfo.actualhit,
-            paddle.line,
-            1,
-          );
-
-          if (paddleTouchTheBall) {
-            ball.bouncePaddle(paddle);
-          } else {
-            // En mode coalition, si le joueur qui envoie la balle est de la meme equipe de celui qui se prend le goal, alors ca rebondit
-            if (
-              TEST_MODE ||
-              (this.mode === MODE.Coalition &&
-                paddle.color === ball.lastHitten.color)
-            ) {
-              ball.bounceTargetWall();
-            } else {
-              this.reduce(ball.target.wall);
-            }
-          }
-        } else {
-          this.balls.forEach((e) => {
-            if (e !== ball) {
-              e.direction = new Vector(0, 0);
-              e._speed = 0;
-            }
-          });
-
-          return;
-
-          ball.bounceTargetWall();
-        }
-        ball.increaseSpeed();
-      }
-      ball.move();
-    });
-  }
-
   async runPhysics() {
-    this.balls.forEach(async (ball) => {
->>>>>>> 7d7f8d0a
+    this.balls.forEach( async (ball) => {
       const dtc = lineLength([
         [ball.position.x, ball.position.y],
         [this.map.center.x, this.map.center.y],
@@ -243,17 +187,14 @@
         this.balls.forEach((e) => {
 //          if (e !== ball) e.stop();
         });
-<<<<<<< HEAD
-      } else if (testDist != 0 && dtc >= testDist * 1.3) {
-        this.reduce(ball.target.wall);
-=======
       } else if (dtc >= 70) {
         if (this.nPlayers === 2) {
           await this.finalReduce(ball.target.wall);
         } else {
           await this.reduce(ball.target.wall);
         }
->>>>>>> 7d7f8d0a
+
+        // this.reduce(ball.target.wall);
       }
       const wall = ball.target.wall;
 
@@ -269,14 +210,14 @@
         );
         if (test === true) {
           ball.bounceTargetWall();
-          console.log('wall collision');
+          // console.log('wall collision');
         }
       } else {
         let ret = [0,0]; 
         const test = GameTools.wallBallCollision(wall.paddle.line, ball,ret);
         if (test === true) {
           ball.bouncePaddle(wall.paddle, ret);
-          console.log('paddle collision at,', ret);    
+          // console.log('paddle collision at,', ret);    
           ball.closestP[0] = ret[0];
           ball.closestP[1] = ret[1];
         }
