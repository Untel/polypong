/* ************************************************************************** */
/*                                                                            */
/*                                                        :::      ::::::::   */
/*   ball.class.ts                                      :+:      :+:    :+:   */
/*                                                    +:+ +:+         +:+     */
/*   By: edal--ce <edal--ce@student.42.fr>          +#+  +:+       +#+        */
/*                                                +#+#+#+#+#+   +#+           */
/*   Created: 2022/06/30 16:59:43 by adda-sil          #+#    #+#             */
<<<<<<< HEAD
/*   Updated: 2022/09/08 18:30:45 by edal--ce         ###   ########.fr       */
=======
/*   Updated: 2022/09/08 19:38:35 by edal--ce         ###   ########.fr       */
>>>>>>> a3f2a646
/*                                                                            */
/* ************************************************************************** */

import { Circle, Vector } from 'collider2d';
import {
  Line,
  lineLength,
  Point,
  lineAngle,
  angleToDegrees,
  angleToRadians,
  angleReflect,
} from 'geometric';
import GameTools from './gametools.class';
import Triangle from 'triangle-solver';
import { Wall } from './wall.class';
import { Paddle } from './paddle.class';
import Game from './game.class';
export class Ball extends Circle {
  _speed = 1;
  maxSpeed = 1.5;
  direction: Vector;
  angle: number;
  lastHitten?: Paddle;
  // closestP: Point = [0, 0];
  target: {
    hit: Point;
    wall: Wall;
  };
  stopped = false;
  color: string;
  targetInfo: any;
  adjacent: any;
  alpha: number;
  freezeTime: number;
  game: Game;

  constructor(game: Game, startPos: Vector = new Vector(0, 0), radius = 2) {
    super(startPos, radius);
    this.game = game;
    this.color = `#${GameTools.genRanHex(6)}`;
    this.direction = new Vector(0, 0);
    this.freezeTime = 150;
  }

  public get speed() {
    return this._speed;
  }
  public set speed(value: number) {
    // this._speed = FRAME_RATE / value * 100;
    // Do somethings with framerate here to have same value if we are in 60 or 30 fps
    this._speed = value;
  }

  clone() {
    return Object.assign({}, this);
  }

  setAngle(angle: number) {
    this.angle = angle;
    const x = Math.cos(angle) * this.speed;
    const y = Math.sin(angle) * this.speed;
    this.direction = new Vector(x, y);
  }

  /**
   * Sert a predire la prochaine fois ou la balle devrait rebondir
   * Permet nottament de ne pas tester 60 * par secondes si la balle collide avec un des N cotes du polygon, ou un des N paddle.
   * Une fois qu'on a le prochain point d'impact, il suffit calculer la distance entre la balle et la Target
   * @see public get targetDistance()
   */

  findTarget(ignorePreviousWall = true) {
    const walls = this.game.walls;
    const reach = this.direction.clone().scale(100);
    const fakePos = this.position.clone().add(reach);
    if (walls.length < 3) return;
    const line: Line = [
      [fakePos.x, fakePos.y],
      [this.position.x, this.position.y],
    ];
    if (this.target) this.target.wall.clearBall(this);
    const [[x1, y1], [x2, y2]] = line;
    for (let i = 0; i < walls.length; i++) {
      const wall: Wall = walls[i];
      if (ignorePreviousWall && wall === this.target?.wall) {
        continue;
      }
      const edge: Line = wall.line;
      const [[x3, y3], [x4, y4]] = edge;
      const intersection = GameTools.lineIntersection(
        [
          [x1, y1],
          [x2, y2],
        ],
        [
          [x3, y3],
          [x4, y4],
        ],
      );

      if (intersection) {
        this.target = {
          hit: [intersection.x, intersection.y],
          wall,
        };
        if (!this.unFreeze(0)) wall.addBall(this);

        const incidenceAngle = angleToDegrees(this.angle);

        //This is code used to find the position the ball is going to hit the line but not cross it
        const normvector: Vector = new Vector(
          this.target.wall.line[0][0] - this.target.wall.line[1][0],
          this.target.wall.line[0][1] - this.target.wall.line[1][1],
        ).normalize();

        const alpha: number = wall.angle - incidenceAngle;
        GameTools.angleNormalize(alpha, 0, 360);

        //Come constants used to solve the pythagorean equation
        const values = {
          b: 3,
          B: alpha,
          A: 90,
        };
        const t: Triangle = new Triangle(values);
        t.solve();
        normvector.scale(t.sides.c);

        this.targetInfo = {
          actualhit: [
            normvector.x + this.target.hit[0],
            normvector.y + this.target.hit[1],
          ],
          // limit: test.sides.a,
          edgeIndex: i,
          edge,
          ...intersection,
        };
        break;
      }
    }
    this.game.socket.emit(
      'object',
      this.game.balls.findIndex((b) => b === this),
      'ball',
      this.netScheme,
    );
  }
  move() {
    if (this.unFreeze(1)) return;
    this.position.x = this.position.x + this.direction.x;
    this.position.y = this.position.y + this.direction.y;
  }

  reset(position: Vector = new Vector(0, 0)) {
    this.setAngle(GameTools.getRandomFloatArbitrary(0, Math.PI * 2));
    this.position.x = position.x;
    this.position.y = position.y;
  }

  unFreeze(value = 150) {
    if (this.freezeTime === 0) return false;
    this.freezeTime = this.freezeTime - value < 0 ? 0 : this.freezeTime - value;
    if (this.freezeTime > 0) return true;
    if (this.target?.wall) this.target.wall.addBall(this);
    return false;
  }

  collideWithBall(compared: Ball) {
    if (this.unFreeze(0)) return;
    const dist = lineLength([this.point, compared.point]);
    if (dist < this.radius + compared.radius) {
      const delta = compared.position.clone().sub(this.position);
      const diff = delta.dot(compared.direction.clone().sub(this.direction));
      return diff < 0;
    }
  }

  swapAngles(compared: Ball) {
    const tmpAngle = this.angle;
    this.setAngle(compared.angle);
    compared.setAngle(tmpAngle);
  }

  bounceTargetWall() {
    const incidenceAngleDeg = angleToDegrees(this.angle);
    const surfaceAngleDeg = lineAngle(this.target.wall.line); //paddle.angle;
    const newDegree = angleReflect(incidenceAngleDeg, surfaceAngleDeg);
    const newAngle = angleToRadians(newDegree);
    this.setAngle(newAngle);
    this.findTarget();
  }

  bouncePaddle(paddle: Paddle, hitloc: Point) {
    // const ballR = this.angle;
<<<<<<< HEAD
=======
    this.lastHitten = paddle;
    this.color = paddle.color;
>>>>>>> a3f2a646
    paddle.bounceBall(this, hitloc);
  }

  increaseSpeed(ratio = this.speed * 0.1) {
    if (this.unFreeze(0)) return;
    this.speed += ratio;
    if (this.speed > this.maxSpeed) {
      this.speed = this.maxSpeed;
      // console.log("Max ball speed reached");
    }
  }

  stop() {
    this.speed = 0;
    this.direction = new Vector(0, 0);
    this.stopped = true;
  }

  /**
   * Distance entre la balle et son prochain point d'impact
   * @see public get findTarget()
   */
  public get targetDistance() {
    const length = lineLength([
      [this.position.x, this.position.y],
      this.target.hit,
    ]);
    return length;
  }

  public get point(): Point {
    return [this.position.x, this.position.y];
  }
  public get netScheme() {
    const x = this.target?.hit[0] ? this.target.hit[0] : 0;
    const y = this.target?.hit[1] ? this.target.hit[1] : 0;
    if (this.target) {
      return {
        color: this.color,
        position: {
          x: this.position.x,
          y: this.position.y,
        },
        radius: this.radius,
        target: {
          x: x,
          y: y,
        },
      };
    }
  }
}<|MERGE_RESOLUTION|>--- conflicted
+++ resolved
@@ -6,11 +6,7 @@
 /*   By: edal--ce <edal--ce@student.42.fr>          +#+  +:+       +#+        */
 /*                                                +#+#+#+#+#+   +#+           */
 /*   Created: 2022/06/30 16:59:43 by adda-sil          #+#    #+#             */
-<<<<<<< HEAD
-/*   Updated: 2022/09/08 18:30:45 by edal--ce         ###   ########.fr       */
-=======
 /*   Updated: 2022/09/08 19:38:35 by edal--ce         ###   ########.fr       */
->>>>>>> a3f2a646
 /*                                                                            */
 /* ************************************************************************** */
 
@@ -207,11 +203,8 @@
 
   bouncePaddle(paddle: Paddle, hitloc: Point) {
     // const ballR = this.angle;
-<<<<<<< HEAD
-=======
     this.lastHitten = paddle;
     this.color = paddle.color;
->>>>>>> a3f2a646
     paddle.bounceBall(this, hitloc);
   }
 
