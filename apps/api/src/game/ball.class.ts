/* ************************************************************************** */
/*                                                                            */
/*                                                        :::      ::::::::   */
/*   ball.class.ts                                      :+:      :+:    :+:   */
/*                                                    +:+ +:+         +:+     */
/*   By: edal--ce <edal--ce@student.42.fr>          +#+  +:+       +#+        */
/*                                                +#+#+#+#+#+   +#+           */
/*   Created: 2022/06/30 16:59:43 by adda-sil          #+#    #+#             */
<<<<<<< HEAD
/*   Updated: 2022/07/08 10:35:03 by edal--ce         ###   ########.fr       */
=======
/*   Updated: 2022/07/06 18:45:48 by adda-sil         ###   ########.fr       */
>>>>>>> 72cedce3
/*                                                                            */
/* ************************************************************************** */

import { Circle, Vector } from 'collider2d';
<<<<<<< HEAD
import { Line, lineLength, Point, lineAngle, angleToDegrees, angleToRadians, angleReflect } from 'geometric';
import GameTools from './gametools.class';
import Triangle from 'triangle-solver';
import { Wall } from './wall.class';
import { Paddle } from './paddle.class';
=======
import e from 'express';
import { angleReflect, angleToDegrees, angleToRadians, Line, lineAngle, lineLength, Point } from 'geometric';
import GameTools from './gametools.class';
import { Paddle } from './paddle.class';
import { Wall } from './wall.class';

>>>>>>> 72cedce3
export class Ball extends Circle {
  _speed = 1;
  maxSpeed = 1.5;
  direction: Vector;
  angle: number;
  lastHitten?: Paddle;
  target: {
    hit: Point,
    wall: Wall,
  };
  color: string;
<<<<<<< HEAD
  targetInfo: any;
  adjacent: any;
  alpha: any;
  newTarget: any;

=======
>>>>>>> 72cedce3

  constructor(startPos: Vector = new Vector(0, 0), radius = 2) {
    super(startPos, radius);
    this.color = `#${GameTools.genRanHex(6)}`;
  }

  public get speed() {
    return this._speed;
  }
  public set speed(value: number) {
    // this._speed = FRAME_RATE / value * 100;
    // Do somethings with framerate here to have same value if we are in 60 or 30 fps
    this._speed = value;
  }

  clone() {
    const newBall = new Ball(
      new Vector(this.position.x, this.position.y),
      this.radius,
    );
    newBall.setAngle(this.angle);
    return newBall;
  }

  setAngle(angle: number) {
    this.angle = angle;
    const x = Math.cos(angle) * this.speed;
    const y = Math.sin(angle) * this.speed;
    this.direction = new Vector(x, y);
  }

  /**
   * Sert a predire la prochaine fois ou la balle devrait rebondir
   * Permet nottament de ne pas tester 60 * par secondes si la balle collide avec un des N cotes du polygon, ou un des N paddle.
   * Une fois qu'on a le prochain point d'impact, il suffit calculer la distance entre la balle et la Target
   * @see public get targetDistance()
   */
  findTarget(walls: Wall[]) {
    const reach = this.direction.clone().scale(100);
    const fakePos = this.position.clone().add(reach);
    const line: Line = [
      [fakePos.x, fakePos.y],
      [this.position.x, this.position.y],
    ];

    const [[x1, y1], [x2, y2]] = line;
    let collided = false;
    for (let i = 0; i < walls.length; i++) {
      const wall: Wall = walls[i];
      const edge: Line = wall.line;
      const [[x3, y3], [x4, y4]] = edge;
      const intersection = GameTools.lineIntersection(
        x1,
        y1,
        x2,
        y2,
        x3,
        y3,
        x4,
        y4,
      );

      if (intersection) {

        this.target = {
          hit: [intersection.x, intersection.y],
          wall,
<<<<<<< HEAD
        };

        const incidenceAngle = angleToDegrees(this.angle)

        let normvector: Vector = new Vector(
          (this.target.wall.line[0][0] - this.target.wall.line[1][0]),
          (this.target.wall.line[0][1] - this.target.wall.line[1][1])
        ).normalize();


        let alpha: number = wall.angle - incidenceAngle;
        alpha = (alpha < 0) ? alpha + 360 : alpha;

        let values = {
          b: 3,
          B: alpha,
          A: 90
        }

        const test: Triangle = new Triangle(values);
        test.solve()
        normvector.scale(test.sides.c);

        this.newTarget = [((normvector.x) + this.target.hit[0]), ((normvector.y) + this.target.hit[1])];

        this.targetInfo = {
          actualhit: this.newTarget,
          limit: test.sides.a,
          edgeIndex: i,
          edge,
          ...intersection,
=======
>>>>>>> 72cedce3
        };
        collided = true;
        break;
      }
    }
    if (!collided) {
      console.log("something strange happened", this.angle);
      // this.reset();
    }
  }
  move() {
    this.position.x = this.position.x + this.direction.x;
    this.position.y = this.position.y + this.direction.y;
  }

  reset(position: Vector = new Vector(0, 0)) {
    this.setAngle(GameTools.getRandomFloatArbitrary(0, Math.PI * 2));
    this.position.x = position.x;
    this.position.y = position.y;
  }

  collideWithBall(compared: Ball) {
    const dist = lineLength([this.point, compared.point]);
    if (dist < (this.radius + compared.radius)) {
      const delta = compared.position.clone().sub(this.position);
      const diff = delta.dot(compared.direction.clone().sub(this.direction));
      return (diff < 0);
    }
  }

  swapAngles(compared: Ball) {
    const tmpAngle = this.angle;
    this.setAngle(compared.angle);
    compared.setAngle(tmpAngle);
  }

  bounceTargetWall(walls: Wall[]) {
    const incidenceAngleDeg = angleToDegrees(this.angle);
    const surfaceAngleDeg = lineAngle(this.target.wall.line); //paddle.angle;
    const newDegree = angleReflect(incidenceAngleDeg, surfaceAngleDeg);
    const newAngle = angleToRadians(newDegree);
    this.setAngle(newAngle);
    this.findTarget(walls);
  }

  bouncePaddle(paddle: Paddle, walls: Wall[]) {
    const incidenceAngleDeg = angleToDegrees(this.angle) % 360;
    const surfaceAngleDeg = paddle.angle; //paddle.angle;
    let newDegree = angleReflect(incidenceAngleDeg, surfaceAngleDeg);

    /**
     * @TODO Le but ici etait de rajouter plus ou moins d'angle suivant ou on tape
     * sur la raquette. Cependant ca mene a des bugs sur certaines map en passant la balle derriere
     * le paddle. Peut etre remettre ca en 1v1 only?
     */
    // const hitLen = lineLength([paddle.line[1], this.target.hit]);
    // // On calcul le pourcentage de hit sur le paddle -0.5 pour avoir un % compris entre -.5 et .5
    // // Comme ca taper au millieu devrait etre 0 et ne pas rajouter d'angle
    // const percent = hitLen / paddle.width - .5;
    // const maxAngle = Math.abs(newDegree) - Math.abs(incidenceAngleDeg);
    // const addDeg = (maxAngle * percent);
    // newDegree += addDeg;

    const newAngle = angleToRadians(newDegree % 360);
    this.lastHitten = paddle;
    this.color = paddle.color;
    this.setAngle(newAngle);
    this.findTarget(walls);
  }

  increaseSpeed(ratio = 1.1) {
    this.speed *= ratio;
    if (this.speed > this.maxSpeed) {
      this.speed = this.maxSpeed;
      // console.log("Max ball speed reached");
    }
  }

  /**
   * Distance entre la balle et son prochain point d'impact
   * @see public get findTarget()
   */
  public get targetDistance() {
    const length = lineLength([
      [this.position.x, this.position.y],
      this.target.hit,
    ]);
    return length;
  }

  public get point(): Point {
    return [this.position.x, this.position.y];
  }
  public get netScheme() {
    return {
      color: this.color,
      position: {
        x: this.position.x,
        y: this.position.y,
      },
      newTarget: this.newTarget,
      radius: this.radius,
      target: {
        hit: {
          x: this.target.hit[0],
          y: this.target.hit[1],
        },
      },
    };
  }
}<|MERGE_RESOLUTION|>--- conflicted
+++ resolved
@@ -3,32 +3,19 @@
 /*                                                        :::      ::::::::   */
 /*   ball.class.ts                                      :+:      :+:    :+:   */
 /*                                                    +:+ +:+         +:+     */
-/*   By: edal--ce <edal--ce@student.42.fr>          +#+  +:+       +#+        */
+/*   By: adda-sil <adda-sil@student.42.fr>          +#+  +:+       +#+        */
 /*                                                +#+#+#+#+#+   +#+           */
 /*   Created: 2022/06/30 16:59:43 by adda-sil          #+#    #+#             */
-<<<<<<< HEAD
-/*   Updated: 2022/07/08 10:35:03 by edal--ce         ###   ########.fr       */
-=======
-/*   Updated: 2022/07/06 18:45:48 by adda-sil         ###   ########.fr       */
->>>>>>> 72cedce3
+/*   Updated: 2022/07/11 02:36:38 by adda-sil         ###   ########.fr       */
 /*                                                                            */
 /* ************************************************************************** */
 
 import { Circle, Vector } from 'collider2d';
-<<<<<<< HEAD
 import { Line, lineLength, Point, lineAngle, angleToDegrees, angleToRadians, angleReflect } from 'geometric';
 import GameTools from './gametools.class';
 import Triangle from 'triangle-solver';
 import { Wall } from './wall.class';
 import { Paddle } from './paddle.class';
-=======
-import e from 'express';
-import { angleReflect, angleToDegrees, angleToRadians, Line, lineAngle, lineLength, Point } from 'geometric';
-import GameTools from './gametools.class';
-import { Paddle } from './paddle.class';
-import { Wall } from './wall.class';
-
->>>>>>> 72cedce3
 export class Ball extends Circle {
   _speed = 1;
   maxSpeed = 1.5;
@@ -40,14 +27,11 @@
     wall: Wall,
   };
   color: string;
-<<<<<<< HEAD
   targetInfo: any;
   adjacent: any;
   alpha: any;
   newTarget: any;
 
-=======
->>>>>>> 72cedce3
 
   constructor(startPos: Vector = new Vector(0, 0), radius = 2) {
     super(startPos, radius);
@@ -115,7 +99,6 @@
         this.target = {
           hit: [intersection.x, intersection.y],
           wall,
-<<<<<<< HEAD
         };
 
         const incidenceAngle = angleToDegrees(this.angle)
@@ -147,8 +130,6 @@
           edgeIndex: i,
           edge,
           ...intersection,
-=======
->>>>>>> 72cedce3
         };
         collided = true;
         break;
