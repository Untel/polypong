--- conflicted
+++ resolved
@@ -31,11 +31,8 @@
 
 import * as configs from 'src/config';
 import { SocketModule } from './socket';
-<<<<<<< HEAD
+import { RelationshipModule } from './relationship/relationship.module';
 import { RouterModule } from '@nestjs/core';
-=======
-import { RelationshipModule } from './relationship/relationship.module';
->>>>>>> 4a29ba03
 const asyncConfig = (moduleName) => ({
   useFactory: (configService: ConfigService) => configService.get(moduleName),
   inject: [ConfigService],
@@ -57,12 +54,9 @@
     MailModule,
     AuthModule,
     SocketModule,
+    PongModule,
     LobbyModule,
-<<<<<<< HEAD
-    PongModule,
-=======
     RelationshipModule,
->>>>>>> 4a29ba03
   ],
   controllers: [AppController],
   providers: [AppService],
