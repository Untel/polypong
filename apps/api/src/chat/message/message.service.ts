/* ************************************************************************** */
/*                                                                            */
/*                                                        :::      ::::::::   */
/*   message.service.ts                                 :+:      :+:    :+:   */
/*                                                    +:+ +:+         +:+     */
/*   By: edal--ce <edal--ce@student.42.fr>          +#+  +:+       +#+        */
/*                                                +#+#+#+#+#+   +#+           */
/*   Created: 2022/08/12 21:55:09 by adda-sil          #+#    #+#             */
<<<<<<< HEAD
/*   Updated: 2022/08/24 18:29:16 by edal--ce         ###   ########.fr       */
=======
/*   Updated: 2022/08/27 02:34:41 by adda-sil         ###   ########.fr       */
>>>>>>> 7d7f8d0a
/*                                                                            */
/* ************************************************************************** */

import { forwardRef, Inject, Injectable } from '@nestjs/common';
import { InjectRepository } from '@nestjs/typeorm';
import { SocketService } from 'src/socket/socket.service';
import { User } from 'src/user/user.entity';
import { Repository } from 'typeorm';
import { Thread } from '../thread';
// import { Thread } from '../thread/entities/thread.entity';
import { CreateMessageDto } from './dto/create-message.dto';
import { UpdateMessageDto } from './dto/update-message.dto';
import { Message } from './entities';

@Injectable()
export class MessageService {
  constructor(
    @InjectRepository(Message)
    private messageRep: Repository<Message>,
    @Inject(forwardRef(() => SocketService))
    private socketService: SocketService,
  ) {}

  async create(thread: Thread, user: User, createMessageDto: CreateMessageDto) {
    const message = new Message();
    message.content = createMessageDto.content;
    message.thread = thread;
    message.sender = thread.participants.find((p) => p.user.id === user.id);
    const savedMessage = await message.save();

    message.sender.sawUntil = new Date();
    await message.sender.save();
    thread.participants.forEach((p) => {
<<<<<<< HEAD
      console.log('p.user.id', p.user.id, this.socketService
      .getUserSocket(p.user.id));
      this.socketService
        .getUserSocket(p.user.id)?.emit('thread-message', null);
        // .emit('thread-message', thread, savedMessage);
        // 

      });
=======
      const sock = this.socketService.getUserSocket(p.user.id);
      if (sock) {
        sock.emit('thread-message', thread, savedMessage);
      }
    });
>>>>>>> 7d7f8d0a
    return savedMessage;
  }

  findAll() {
    return `This action returns all message`;
  }

  findOne(id: number) {
    return `This action returns a #${id} message`;
  }

  update(id: number, updateMessageDto: UpdateMessageDto) {
    return `This action updates a #${id} message`;
  }

  remove(id: number) {
    return `This action removes a #${id} message`;
  }
}<|MERGE_RESOLUTION|>--- conflicted
+++ resolved
@@ -6,11 +6,7 @@
 /*   By: edal--ce <edal--ce@student.42.fr>          +#+  +:+       +#+        */
 /*                                                +#+#+#+#+#+   +#+           */
 /*   Created: 2022/08/12 21:55:09 by adda-sil          #+#    #+#             */
-<<<<<<< HEAD
-/*   Updated: 2022/08/24 18:29:16 by edal--ce         ###   ########.fr       */
-=======
-/*   Updated: 2022/08/27 02:34:41 by adda-sil         ###   ########.fr       */
->>>>>>> 7d7f8d0a
+/*   Updated: 2022/08/30 17:32:34 by edal--ce         ###   ########.fr       */
 /*                                                                            */
 /* ************************************************************************** */
 
@@ -44,22 +40,11 @@
     message.sender.sawUntil = new Date();
     await message.sender.save();
     thread.participants.forEach((p) => {
-<<<<<<< HEAD
-      console.log('p.user.id', p.user.id, this.socketService
-      .getUserSocket(p.user.id));
-      this.socketService
-        .getUserSocket(p.user.id)?.emit('thread-message', null);
-        // .emit('thread-message', thread, savedMessage);
-        // 
-
-      });
-=======
       const sock = this.socketService.getUserSocket(p.user.id);
       if (sock) {
         sock.emit('thread-message', thread, savedMessage);
       }
     });
->>>>>>> 7d7f8d0a
     return savedMessage;
   }
 
