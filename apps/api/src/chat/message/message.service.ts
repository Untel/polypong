--- conflicted
+++ resolved
@@ -6,7 +6,7 @@
 /*   By: adda-sil <adda-sil@student.42.fr>          +#+  +:+       +#+        */
 /*                                                +#+#+#+#+#+   +#+           */
 /*   Created: 2022/08/12 21:55:09 by adda-sil          #+#    #+#             */
-/*   Updated: 2022/08/25 16:49:16 by adda-sil         ###   ########.fr       */
+/*   Updated: 2022/08/25 23:32:17 by adda-sil         ###   ########.fr       */
 /*                                                                            */
 /* ************************************************************************** */
 
@@ -38,18 +38,10 @@
     const savedMessage = await message.save();
 
     thread.participants.forEach((p) => {
-<<<<<<< HEAD
-      this.socketService
-        .getUserSocket(p.user.id)
-        .emit('thread-message', thread, message);
-=======
-      //console.log('p.user.id', p.user.id, this.socketService.getUserSocket(p.user.id));
       const sock = this.socketService.getUserSocket(p.user.id);
       if (sock) {
         sock.emit('thread-message', thread, savedMessage);
-        //sock.emit('thread-message', null);
       }
->>>>>>> 794e08ad
     });
     return savedMessage;
   }
