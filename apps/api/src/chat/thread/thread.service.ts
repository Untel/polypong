/* ************************************************************************** */
/*                                                                            */
/*                                                        :::      ::::::::   */
/*   thread.service.ts                                  :+:      :+:    :+:   */
/*                                                    +:+ +:+         +:+     */
/*   By: adda-sil <adda-sil@student.42.fr>          +#+  +:+       +#+        */
/*                                                +#+#+#+#+#+   +#+           */
/*   Created: 2022/08/12 21:54:53 by adda-sil          #+#    #+#             */
/*   Updated: 2022/09/07 16:13:22 by adda-sil         ###   ########.fr       */
/*                                                                            */
/* ************************************************************************** */

import { Global, Injectable, Logger, UnauthorizedException } from '@nestjs/common';
import { ID, TS } from 'src/entities/root.entity';
import { RelationshipService } from 'src/relationship';
import { UserService } from 'src/user';
import { User } from 'src/user/user.entity';
<<<<<<< HEAD
=======
import { In, IsNull, Not, Repository } from 'typeorm';
>>>>>>> bccb96cf
import { Message } from '../message/entities/message.entity';
import { UpdateThreadDto } from './dto/update-thread.dto';
import { Thread, ThreadMemberStatus, ThreadParticipant } from './entities';
import moment from 'moment';

@Injectable()
export class ThreadService {
  constructor(
    private userService: UserService,
    private relService: RelationshipService,
  ) {}

  logger = new Logger('ThreadService');

  async newDirectMessage(message: Partial<Message>, from: User, to: User) {
    return;
  }

  async findAll(user: User) {
    const threads = await Thread.createQueryBuilder('thread')
      .innerJoinAndSelect(
        'thread.participants',
        'me',
        'me.user_id = :id AND (me.isBanUntil IS NULL OR me.isBanUntil < NOW())',
        { id: user.id },
      )
      .leftJoinAndMapMany(
        'thread.unreadMessages',
        'thread.messages',
        'message',
        'message.created_at > me.saw_until', // "me" alias is known
      )
      // .loadRelationCountAndMap(
      //   'thread.unreadCount',
      //   'thread.messages',
      //   'message',
      //   (qb) => qb.andWhere('message.created_at > me.saw_until'), // "me" alias is unknown
      // )
      .leftJoinAndSelect('thread.participants', 'participants')
      .leftJoinAndSelect('participants.user', 'user')
      .leftJoinAndSelect('thread.channel', 'channel')
      .leftJoinAndSelect('channel.initiator', 'initiator')
      // LAST MESSAGE
      .leftJoinAndMapOne(
        'thread.lastMessage',
        'message',
        'lastMessage',
        'lastMessage.id = (SELECT MAX(id) FROM message WHERE thread_id = thread.id)',
      )
      .orderBy('lastMessage.createdAt', 'DESC')
      .leftJoinAndSelect('lastMessage.sender', 'sender')
      .getMany();
    return threads;
  }

<<<<<<< HEAD
  async inviteUser(thread: Thread, user: User) {
    const me = thread.participants.find((e) => e.user.id === user.id);
    if (me && me.deletedAt && me.isBanUntil) {
      const m = moment(me.isBanUntil).diff(moment());
      if (m > 0) {
        const dur = moment.duration(m);
        throw new UnauthorizedException(
          `User is bannished from this thread for ${dur.humanize()} remaining`,
        );
      } else {
        await me.remove();
      }
    }

    const tp = ThreadParticipant.create({
      user,
      thread,
      status: ThreadMemberStatus.MEMBER,
    });
    await ThreadParticipant.insert(tp);
  }

  async findThreadWithMessages(id: ID) {
    return Thread.findOne({
=======
  async findThreadWithMessages(user: User, id: ID) {
    console.log('user = ', user, 'id = ', id);
    const thread = await Thread.findOne({
      relations: [
        'participants.user',
        'messages.sender.relationships',
        'channel',
      ],
>>>>>>> bccb96cf
      where: { id },
      order: { messages: { createdAt: 'DESC' } },
    });
    thread.messages.forEach(async (m) => {
      if (m.sender) {
        const other: User = await this.userService.findById(m.sender.id);
        const rel = await this.relService.findRel(user, other);
        if (rel) {
          if (rel.fromId === user.id) {
            if (rel.block_received || rel.block_sent) {
              m.content = 'content cannot be displayed';
            }
          }
        }
      }
    });
    return thread;
  }

  async setThreadAsRead(thread: Thread, user: User) {
    return ThreadParticipant.update(
      {
        thread: { id: thread.id },
        user: { id: user.id },
      },
      { sawUntil: new Date() },
    );
  }

  async findThread(id: ID, userId: ID) {
    return Thread.findOneByOrFail({
      id,
      participants: { user: { id: userId } },
    });
  }

  async findOneOrCreate(user: User, to: User) {
    const key = `th-${[user.id, to.id].sort().join('-')}`;
    const th = await Thread.findOneBy({ key });
    if (th) return th;

    return this.create([user, to], { key });
  }

  async create(users: User[], datas: Partial<Thread> = {}) {
    const thread = Thread.create({
      participants: users.map((user) => ThreadParticipant.create({ user })),
      ...datas,
    });
    return await thread.save();
  }

  async createSystemMessage(thread: Thread, message: string) {
    return await Message.create({
      thread,
      content: message,
    }).save();
  }

  update(id: number, updateThreadDto: UpdateThreadDto) {
    return `This action updates a #${id} thread`;
  }

  remove(id: number) {
    return `This action removes a #${id} thread`;
  }
}<|MERGE_RESOLUTION|>--- conflicted
+++ resolved
@@ -6,7 +6,7 @@
 /*   By: adda-sil <adda-sil@student.42.fr>          +#+  +:+       +#+        */
 /*                                                +#+#+#+#+#+   +#+           */
 /*   Created: 2022/08/12 21:54:53 by adda-sil          #+#    #+#             */
-/*   Updated: 2022/09/07 16:13:22 by adda-sil         ###   ########.fr       */
+/*   Updated: 2022/09/07 18:08:19 by adda-sil         ###   ########.fr       */
 /*                                                                            */
 /* ************************************************************************** */
 
@@ -15,10 +15,6 @@
 import { RelationshipService } from 'src/relationship';
 import { UserService } from 'src/user';
 import { User } from 'src/user/user.entity';
-<<<<<<< HEAD
-=======
-import { In, IsNull, Not, Repository } from 'typeorm';
->>>>>>> bccb96cf
 import { Message } from '../message/entities/message.entity';
 import { UpdateThreadDto } from './dto/update-thread.dto';
 import { Thread, ThreadMemberStatus, ThreadParticipant } from './entities';
@@ -74,7 +70,6 @@
     return threads;
   }
 
-<<<<<<< HEAD
   async inviteUser(thread: Thread, user: User) {
     const me = thread.participants.find((e) => e.user.id === user.id);
     if (me && me.deletedAt && me.isBanUntil) {
@@ -99,16 +94,6 @@
 
   async findThreadWithMessages(id: ID) {
     return Thread.findOne({
-=======
-  async findThreadWithMessages(user: User, id: ID) {
-    console.log('user = ', user, 'id = ', id);
-    const thread = await Thread.findOne({
-      relations: [
-        'participants.user',
-        'messages.sender.relationships',
-        'channel',
-      ],
->>>>>>> bccb96cf
       where: { id },
       order: { messages: { createdAt: 'DESC' } },
     });
