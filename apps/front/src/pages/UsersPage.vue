<template>
<pre>{{ soc.getRelationships }}</pre>
<q-tabs
  v-model="tab" dense class="text-grey" active-color="primary"
  indicator-color="primary" narrow-indicator
>
  <q-tab name="search" label="search"/>
  <q-tab name="friendlist" label="friendlist">
    <q-badge v-if="soc.getNotifCount" color="orange" rounded transparent floating>
      {{ soc.getNotifCount }}
    </q-badge>
  </q-tab>
  <q-tab name="blocklist" label="blocklist"/>
</q-tabs>

<q-separator />

<q-tab-panels v-model="tab" animated>

  <!-- SEARCH -->
  <q-tab-panel name="search">
    <q-card v-if="auth.getConnectedUsers.length > 1">
      <pre>online users</pre>
      <q-card-section horizontal>
        <div class="q-pa-md row items-start q-gutter-md"
          v-for="user in auth.getConnectedUsers" :key="`user-${user.id}`"
        >
          <social-avatar v-if="user.id !== auth.getUser.id"
            :id="user.id" :name="user.name" :avatar="user.avatar"
            @avatarClick="(name) => {
              if (soc.getSearchedRel?.to.name === name) {
                soc.setSearchedRel(undefined);
              } else {
                searchRel(name);
              }
            }"
          />
        </div>
      </q-card-section>
    </q-card>
    <pre>find people</pre>
    <rel-search-bar/>
    <!-- SEARCH RESULTS -->
    <q-card v-if="soc.getSearchedRel">
      {{ soc.getSearchedRel }}
      <pre>search results</pre>
        <social-card :relname="soc.getSearchedRel.to.name"
          @toggle-gutter="(name) => toggleCard(name)"
          @invite-to-lobby="(id) => inviteToLobby(id)"
          @message="(id) => message(id)"
          @stats="(id) => stats(id)"
          @add-friend="(name) => addFriend(name)"
          @unfriend="(name) => unfriend(name)"
          @block="(name) => block(name)"
          @unblock="(name) => unblock(name)"
        />
    </q-card>
  </q-tab-panel>
  <!-- FRIENDLIST -->
  <q-tab-panel name="friendlist">
<!-- rels (TEMP, for debug purposes)
    <pre>rels</pre>
    <q-card>
        <div class="q-pa-md row items-start q-gutter-md">
          <q-card-section
            v-for="rel in soc.getRelationships" :key="`rel-${rel.id}`" horizontal
          >
            <social-card :rel="rel" :toggle="showCard === rel.to.name ? true : false"
              @toggle-gutter="(name) => toggleCard(name)"
              @invite-to-lobby="(id) => inviteToLobby(id)"
              @message="(id) => message(id)"
              @stats="(id) => stats(id)"
              @add-friend="(name) => addFriend(name)"
              @unfriend="(name) => unfriend(name)"
              @block="(name) => block(name)"
              @unblock="(name) => unblock(name)"
            />
          </q-card-section>
        </div>
    </q-card>
-->
    <!-- actual friends -->
    <q-card v-if="soc.getFriendsRelationships.length" label="friends">
      <pre>your friends</pre>
        <div class="q-pa-md row items-start q-gutter-md">
          <q-card-section
            v-for="rel in soc.getFriendsRelationships" :key="`rel-${rel.id}`" horizontal
          >
            <social-card :relname="rel.to.name"
              @toggle-gutter="(name) => toggleCard(name)"
              @invite-to-lobby="(id) => inviteToLobby(id)"
              @message="(id) => message(id)"
              @stats="(id) => stats(id)"
              @add-friend="(name) => addFriend(name)"
              @unfriend="(name) => unfriend(name)"
              @block="(name) => block(name)"
              @unblock="(name) => unblock(name)"
            />
          </q-card-section>
        </div>
    </q-card>
    <!-- received friends invites -->
    <q-card v-if="soc.getReceivedFriendships.length" label="received">
      <pre>friend requests received</pre>
        <div class="q-pa-md row items-start q-gutter-md">
          <q-card-section
            v-for="rel in soc.getReceivedFriendships" :key="`rel-${rel.id}`" horizontal
          >
            <social-card :relname="rel.to.name"
              @toggle-gutter="(name) => toggleCard(name)"
              @invite-to-lobby="(id) => inviteToLobby(id)"
              @message="(id) => message(id)"
              @stats="(id) => stats(id)"
              @add-friend="(name) => addFriend(name)"
              @unfriend="(name) => unfriend(name)"
              @block="(name) => block(name)"
              @unblock="(name) => unblock(name)"
            />
          </q-card-section>
        </div>
    </q-card>
    <!-- sent friends invites -->
    <q-card v-if="soc.getSentFriendships.length" label="sent">
      <pre>friend requests sent</pre>
        <div class="q-pa-md row items-start q-gutter-md">
          <q-card-section
            v-for="rel in soc.getSentFriendships" :key="`rel-${rel.id}`" horizontal
          >
            <social-card :relname="rel.to.name"
              @toggle-gutter="(name) => toggleCard(name)"
              @invite-to-lobby="(id) => inviteToLobby(id)"
              @message="(id) => message(id)"
              @stats="(id) => stats(id)"
              @add-friend="(name) => addFriend(name)"
              @unfriend="(name) => unfriend(name)"
              @block="(name) => block(name)"
              @unblock="(name) => unblock(name)"
            />
          </q-card-section>
        </div>
    </q-card>
  </q-tab-panel>

  <!-- BLOCKLIST -->
  <q-tab-panel name="blocklist">
    <pre v-if="!soc.getBlockSentRelations.length">people you blocked will be displayed here</pre>
    <q-card v-for="rel in soc.getBlockSentRelations" :key="`rel-${rel.id}`">
      <q-card-section>
        <div class="q-gutter-none">
          <q-avatar><img :src=rel.to.avatar /></q-avatar>
          <q-btn :label=rel.to.name @click="toggleCard(rel.to.name)"
            :color=friendOrNot(rel)
          />
          <q-btn v-if="rel.block_sent" label="unblock"
            @click="unblock(rel.to.name)" icon="fa-solid fa fa-unlock" color="red"
          />
        </div>
      </q-card-section>
    </q-card>
  </q-tab-panel>
</q-tab-panels>

</template>

<script lang="ts" setup>
import { useAuthStore } from 'src/stores/auth.store';
import { Relationship, useSocialStore } from 'src/stores/social.store';
import { ref } from 'vue';
import RelSearchBar from 'src/components/RelSearchBar.vue';
import SocialCard from 'src/components/SocialCard.vue';
import SocialAvatar from 'src/components/SocialAvatar.vue';
import { useRouter } from 'vue-router';

const tab = ref('friendlist');
const showCard = ref('');
function toggleCard(name: string) {
  // console.log(`caught toggleCard event, name = ${name}`);
  if (showCard.value === name) { showCard.value = ''; } else { showCard.value = name; }
}
function friendOrNot(rel: Relationship): string {
  if (rel.friendship_sent && rel.friendship_received) { return 'green'; }
  if (rel.block_sent || rel.block_received) { return 'red'; }
  return '';
}

const auth = useAuthStore(); auth.fetchConnectedUsers();
const soc = useSocialStore(); soc.fetchRelationships();
const router = useRouter();

async function inviteToLobby(id: number) {
  // console.log(`invite to lobby ${id}`);
}
async function message(id: number) {
<<<<<<< HEAD
  router.push(`/inbox/user/${id}`);
=======
  router.push(`/chat/${id}`);
>>>>>>> cdfc4510
}
async function stats(id: number) {
  router.push(`/profile/${id}`);
}
async function addFriend(name: string) { await soc.send_friendship(name); }
async function unfriend(name: string) { await soc.unsend_friendship(name); }
async function block(name: string) { await soc.send_block(name); }
async function unblock(name: string) { await soc.unsend_block(name); }

// const searchedRel = ref(); searchedRel.value = null;
async function searchRel(name: string) {
  // console.log('in searchRel, name = ', name);
  const rel = soc.getRelByName(name);
  if (rel === undefined) {
    await soc.addRel(name);
    soc.setSearchedRel(soc.getRelByName(name));
    //    searchedRel.value = soc.getRelByName(name);
    // console.log('1searchedRel = ', soc.getSearchedRel);
  } else {
    soc.setSearchedRel(rel);
    //    searchedRelvalue = rel;
  }
  // console.log('2searchedRel = ', soc.getSearchedRel);
  // console.log('2soc.getSearchedRel= ', soc.getSearchedRel);
}

</script>

<style scoped lang="scss">
  .wrapper {
    width: 100%;
    height: 300px;
  }
</style>

<i class="fa-solid fa-user-group"></i><|MERGE_RESOLUTION|>--- conflicted
+++ resolved
@@ -191,11 +191,7 @@
   // console.log(`invite to lobby ${id}`);
 }
 async function message(id: number) {
-<<<<<<< HEAD
-  router.push(`/inbox/user/${id}`);
-=======
   router.push(`/chat/${id}`);
->>>>>>> cdfc4510
 }
 async function stats(id: number) {
   router.push(`/profile/${id}`);
