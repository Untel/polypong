--- conflicted
+++ resolved
@@ -49,8 +49,8 @@
             :disable="!canUpdate"
             name="finalePoints"
             :model-value="$lobbies.activeLobby?.finalePoints"
-            @change="(evt) => $lobbies.setFinalePoints(evt)"
-            :min="1"
+            @change="(evt) => $lobbies.updateLobby(lobby.id, { finalePoints: evt })"
+            :min="2"
             :max="11"
             snap
             markers
@@ -147,66 +147,6 @@
       </UserCard>
     </section>
 
-<<<<<<< HEAD
-    <section>
-      <q-form ref="lobbyForm">
-        <q-field
-          label="Players max">
-          <q-slider
-            :disable="!canUpdate"
-            name="playersMax"
-            :model-value="$lobbies.activeLobby?.playersMax"
-            @change="(evt) => $lobbies.updateLobby(lobby.id, { playersMax: evt })"
-            :min="minPlayers"
-            :max="16"
-            snap
-            markers
-            label-always
-            label
-          />
-        </q-field>
-        <q-field
-          label="Points to win (1v1)">
-          <q-slider
-            :disable="!canUpdate"
-            name="finalePoints"
-            :model-value="$lobbies.activeLobby?.finalePoints"
-            @change="(evt) => $lobbies.updateLobby(lobby.id, { finalePoints: evt })"
-            :min="2"
-            :max="11"
-            snap
-            markers
-            label-always
-            label
-          />
-        </q-field>
-        <q-input
-          :model-value="$lobbies.getActiveLobby?.name"
-          label="Lobby name"
-          @change="(evt) => $lobbies.updateLobby(
-            $lobbies.getActiveLobby.id, { name: evt }
-          )"
-          :disable="!canUpdate"
-          name="name"
-          lazy-rules
-          :rules="[ val => val && val.length > 2 || 'Username should have at least 2 chars']"
-        />
-      </q-form>
-    </section>
-
-    <section v-if="rel" class="row justify-center">
-      <!-- SEARCH RESULTS -->
-      <social-card :relname="rel.to.name"
-        @message="(id) => message(id)"
-        @stats="(id) => stats(id)"
-        @add-friend="(name) => addFriend(name)"
-        @unfriend="(name) => unfriend(name)"
-        @block="(name) => block(name)"
-        @unblock="(name) => unblock(name)"
-      />
-    </section>
-=======
->>>>>>> 09b9dcd9
   </q-page>
 </template>
 <script lang="ts">
