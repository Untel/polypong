--- conflicted
+++ resolved
@@ -164,13 +164,7 @@
   socket.off('gameUpdate');
   socket.off('mapChange');
   socket.off('powers');
-<<<<<<< HEAD
-  socket.off('p');
-  socket.off('end');
-  socket.off('object');
-=======
   $game.$reset();
->>>>>>> 7d7f8d0a
 });
 
 </script>