--- conflicted
+++ resolved
@@ -87,7 +87,6 @@
 });
 
 async function requestQrCode() {
-<<<<<<< HEAD
   // try {
     console.log("Getting QR");
     let oData: any;
@@ -114,11 +113,6 @@
   // document.body.appendChild(img);
     // console.log("failed : ", error);
   // }
-=======
-  const res = await authStore.requestQrCode();
-  console.log(`SettingsPage - requestQrCode - res = ${res}`);
-  // TODO : FIX RES = UNDEFINED
->>>>>>> 908f385e
 }
 
 // avatar change
