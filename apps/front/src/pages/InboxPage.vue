--- conflicted
+++ resolved
@@ -108,22 +108,4 @@
   },
   { immediate: true },
 );
-<<<<<<< HEAD
-onUnmounted(() => {
-  // eslint-disable-next-line no-underscore-dangle
-  $thread._current = null;
-});
-=======
-
-// const dmThread = computedAsync(async () => {
-//  if ($route.params.userId) {
-//    console.log('wanna chat with : ', $route.params.userId);
-//    const userId: number = +$route.params.userId;
-//    await $thread.getThreadWithUser(userId);
-//    if ($thread._current.channel === undefined) {
-//      $route.
-//    }
-//  }
-// });
->>>>>>> 89ae959b
 </script>