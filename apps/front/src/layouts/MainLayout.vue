--- conflicted
+++ resolved
@@ -187,46 +187,4 @@
   await $auth.fetchConnectedUsers();
 });
 
-<<<<<<< HEAD
-// $auth.socket.onAny((eventName, ...args) => {
-//   console.log('EMIT - ', eventName, ', ARGS :', ...args);
-// });
-
-// onMounted(async () => {
-//   const id = +($route.params.id as string);
-//   $auth.socket.on('start', (lobbyId: number) => {
-//     console.log(`GAMESTART : ${lobbyId} has started`);
-//     $router.push(`/lobby/${id}/game`);
-//   });
-//   $auth.socket.on('lobby_change', async (evt) => {
-//     $lobbies.fetchLobbies();
-//   });
-// });
-
-// onUnmounted(() => {
-//   $auth.socket.off('start');
-//   $auth.socket.off('lobby_change');
-// });
-
-// onMounted(() => {
-//   auth.socket.on('online', ({ name, type }) => {
-//     Notify.create({
-//       message: `${name} just is now ${
-//         type === 'connect' ? 'connected' : 'disconnected'
-//       }`,
-//     });
-//     auth.fetchConnectedUsers();
-//   });
-//   auth.socket.on('message', (message) => {
-//     Notify.create({
-//       message: `Server say ${message}`,
-//     });
-//   });
-//   auth.socket.on('redirect', (url) => {
-//     console.log('Shoudl redirect', url, this, (this as any).router);
-//     setTimeout(() => router.push(url), 2000);
-//   });
-// });
-=======
->>>>>>> 09b9dcd9
 </script>