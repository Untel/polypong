<template>
  <q-layout view="lHh Lpr lFf">
    <q-header elevated>
      <q-toolbar>
        <q-avatar>
          <img :src="$auth.user.avatar" alt="">
        </q-avatar>
        <q-toolbar-title>
          {{ $auth.user.name }}
        </q-toolbar-title>
      </q-toolbar>
    </q-header>

    <q-drawer
      show-if-above
      bordered
      mini-to-overlay
      :mini="miniState"
      @mouseover="miniState = false"
      @mouseout="miniState = true"
      :width="200"
      :breakpoint="0"
    >
      <FourtyTwoLogo :size="miniState && '2rem' || '5rem'" />
      <EssentialLink title="Home" caption="Home page" icon="fas fa-igloo" to="home"/>
      <EssentialLink title="Login" caption="Login page" icon="fab fa-connectdevelop" to="login"/>
      <EssentialLink title="Coalitions" caption="Coalitions page"
        icon="fas fa-group-arrows-rotate" to="coalitions"/>
      <EssentialLink title="Lobbies" caption="Find a lobby of ppl to play with"
        icon="fab fa-forumbee" to="lobbies"/>
      <EssentialLink title="Community" caption="Out and about"
        icon="fa-solid fa-users" to="users" :notif="soc.getNotifCount" />
      <EssentialLink title="Inbox" caption="Your message threads"
<<<<<<< HEAD
        icon="fa-solid fa-comments" to="inbox" />
      <EssentialLink title="History" caption="Match history"
        icon="fa-solid fa-chart-line" to="history" />
=======
        icon="fa-solid fa-comments" to="inbox" :notif="$thread.totalUnread"/>
      <EssentialLink title="Stats" caption="Player statistics"
        icon="fa-solid fa-chart-line" to="stats" />
>>>>>>> 8438ce30
      <EssentialLink title="Settings" caption="Your account settings"
        icon="fa-solid fa-gear" to="settings" />
    </q-drawer>

    <q-page-container>
      <router-view />
    </q-page-container>
  </q-layout>
</template>

<script lang="ts" setup>
import EssentialLink from 'components/EssentialLink.vue';
import FourtyTwoLogo from 'src/components/FourtyTwoLogo.vue';
import { useAuthStore } from 'src/stores/auth.store';
import { useSocialStore } from 'src/stores/social.store';
import { useThreadStore } from 'src/stores/thread.store';
import { defineComponent, ref } from 'vue';

defineComponent({
  components: {
    EssentialLink,
    FourtyTwoLogo,
  },
});

const miniState = ref(true);

const $auth = useAuthStore();
const soc = useSocialStore();
const $thread = useThreadStore();

$auth.socket.on('friendship', () => { soc.fetchRelationships(); });
$auth.socket.on('block', () => {
  console.log('received block event');
  soc.fetchRelationships();
});

$thread.fetchThreads();
// const router = useRouter();

// onMounted(() => {
//   auth.socket.on('online', ({ name, type }) => {
//     Notify.create({
//       message: `${name} just is now ${
//         type === 'connect' ? 'connected' : 'disconnected'
//       }`,
//     });
//     auth.fetchConnectedUsers();
//   });
//   auth.socket.on('message', (message) => {
//     Notify.create({
//       message: `Server say ${message}`,
//     });
//   });
//   auth.socket.on('redirect', (url) => {
//     console.log('Shoudl redirect', url, this, (this as any).router);
//     setTimeout(() => router.push(url), 2000);
//   });
// });
</script><|MERGE_RESOLUTION|>--- conflicted
+++ resolved
@@ -31,15 +31,9 @@
       <EssentialLink title="Community" caption="Out and about"
         icon="fa-solid fa-users" to="users" :notif="soc.getNotifCount" />
       <EssentialLink title="Inbox" caption="Your message threads"
-<<<<<<< HEAD
-        icon="fa-solid fa-comments" to="inbox" />
+        icon="fa-solid fa-comments" to="inbox" :notif="$thread.totalUnread"/>
       <EssentialLink title="History" caption="Match history"
         icon="fa-solid fa-chart-line" to="history" />
-=======
-        icon="fa-solid fa-comments" to="inbox" :notif="$thread.totalUnread"/>
-      <EssentialLink title="Stats" caption="Player statistics"
-        icon="fa-solid fa-chart-line" to="stats" />
->>>>>>> 8438ce30
       <EssentialLink title="Settings" caption="Your account settings"
         icon="fa-solid fa-gear" to="settings" />
     </q-drawer>
