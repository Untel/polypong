--- conflicted
+++ resolved
@@ -1,10 +1,6 @@
 <template>
   <q-card-section horizontal>
-<<<<<<< HEAD
-    <span v-if="date">the {{ date[0] }} at {{ date[1] }}</span>
-=======
     <span>{{ date }}</span>
->>>>>>> cdfc4510
     <q-card-section v-for="
       player in players" :key="`player-${player.id}`"
     >
@@ -35,18 +31,10 @@
 
 // const auth = useAuthStore(); const soc = useSocialStore();
 
-<<<<<<< HEAD
-const date = computed(
-  () => props.match?.finishedAt?.split('T').join(',').split('.').join(',')
-    .split(','),
-);
-// console.log('date = ', date);
-=======
 const date = computed(() => {
   const d = moment(props.match?.createdAt);
   return d.fromNow();
 });
->>>>>>> cdfc4510
 
 const players = computed(
   () => props.match?.players?.slice().sort((a, b) => a.rank - b.rank),
