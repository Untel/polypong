--- conflicted
+++ resolved
@@ -282,14 +282,11 @@
   useThreadStore,
 } from 'src/stores/thread.store';
 import DiscordPicker from 'vue3-discordpicker';
-<<<<<<< HEAD
 import moment from 'moment';
 import { useAuthStore } from 'src/stores/auth.store';
-=======
 import { useSocialStore } from 'src/stores/social.store';
 import { useLobbiesStore } from 'src/stores/lobbies.store';
 import { useRouter } from 'vue-router';
->>>>>>> 02e38b99
 import SearchUser from './SearchUser.vue';
 
 const props = defineProps({
@@ -313,13 +310,10 @@
 
 const $q = useQuasar();
 const $thread = useThreadStore();
-<<<<<<< HEAD
-const $auth = useAuthStore();
-=======
 const $social = useSocialStore();
 const $lobbies = useLobbiesStore();
 const $router = useRouter();
->>>>>>> 02e38b99
+const $auth = useAuthStore();
 const leftDrawerOpen = ref(false);
 const rightDrawerOpen = ref(false);
 const search = ref('');
