--- conflicted
+++ resolved
@@ -92,15 +92,12 @@
         v-bind="formatBallTrajectoryPoints(ball)"
       />
     </svg>
-<<<<<<< HEAD
-=======
     <slot />
 
     <!-- <pre v-if="balls && balls[0]">
       {{ balls[0].pos }}
     </pre> -->
     <!-- <q-btn @click="test">test</q-btn> -->
->>>>>>> 72cedce3
   </div>
 </template>
 
