--- conflicted
+++ resolved
@@ -6,7 +6,7 @@
 /*   By: adda-sil <adda-sil@student.42.fr>          +#+  +:+       +#+        */
 /*                                                +#+#+#+#+#+   +#+           */
 /*   Created: 2022/06/13 03:00:13 by adda-sil          #+#    #+#             */
-/*   Updated: 2022/09/05 21:14:10 by adda-sil         ###   ########.fr       */
+/*   Updated: 2022/09/06 14:21:20 by adda-sil         ###   ########.fr       */
 /*                                                                            */
 /* ************************************************************************** */
 
@@ -89,12 +89,8 @@
       if (res) {
         return next(`/inbox/${res?.id}`);
       }
-<<<<<<< HEAD
-    } catch (e: MandeError) {
-=======
       throw new Error('wut');
     } catch (e) {
->>>>>>> 02e38b99
       Notify.create({
         message: `Failed to get thread ${e.message}`,
         type: 'negative',
