--- conflicted
+++ resolved
@@ -44,26 +44,14 @@
     await auth.whoAmI();
     await auth.connectToSocket();
     return next();
-<<<<<<< HEAD
-  } catch (error) {
-    // if (error.statusCode === _HTTPCODEFOR2FA_ ) {
-    //  redirect2fa =
-    // }
-=======
   } catch (error: any) {
-    console.log(`authguard - caught exception - error = ${error}`);
-    console.log(`authguard - caught exception - error = ${JSON.stringify(error)}`);
-    console.log(`authguard - caught exception - error = ${JSON.stringify(error.body)}`);
     if (Object.hasOwn(error, 'body')) {
       if (error.body.statusCode === 401) {
-        console.log('authguard - lala');
         if (error.body.message === '2FA') {
-          console.log('authguard - lele');
           return next({ name: '2fa' });
         }
       }
     }
->>>>>>> 71e5e49b
     const redirect = buildRedirectObject(to);
     console.log('Auth guard fail', error, to.name, redirect);
     return next({ name: 'login', query: redirect });
