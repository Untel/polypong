--- conflicted
+++ resolved
@@ -1,14 +1,18 @@
 import { useAuthStore } from 'src/stores/auth.store';
 import { NavigationGuardNext, RouteLocationNormalized } from 'vue-router';
 
+interface IRedirect {
+  name?: string;
+  query?: object;
+  params?: object;
+}
+
 function buildRedirectObject(to: RouteLocationNormalized): any {
-  if (to.name === 'home')
-    return {};
-  const redirect: any = { name: to.name };
-  if (to.query)
-    redirect.query = to.query;
-  if (to.params)
-    redirect.params = to.params;
+  if (to.name === 'home') return {};
+
+  const redirect: IRedirect = { name: to.name as string };
+  if (to.query) redirect.query = to.query;
+  if (to.params) redirect.params = to.params;
   return { redirect: JSON.stringify(redirect) };
 }
 
@@ -25,15 +29,6 @@
     next();
   } catch (error) {
     console.log('Auth guard fail', error, to.name);
-<<<<<<< HEAD
     next({ name: 'login', ...buildRedirectObject(to) });
-=======
-    const redirect = JSON.stringify({
-      name: to.name,
-      query: to.query,
-      params: to.params,
-    });
-    next({ name: 'login', query: { redirect } });
->>>>>>> 029b5485
   }
 };