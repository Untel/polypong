version: '3'
services:
  api:
    environment:
      - NODE_ENV=PROD
      - DEBUG=0
  front:
    build:
      context: apps/front
      target: build
    environment:
      - NODE_ENV=PROD
      - PROD=true
      - DEBUG=0
<<<<<<< HEAD
    # working_dir: /app/dist/ssr
=======
  api:
    environment:
      - NODE_ENV=production
      - DEBUG=0
>>>>>>> e159f25a
    entrypoint: yarn start:prod<|MERGE_RESOLUTION|>--- conflicted
+++ resolved
@@ -12,12 +12,4 @@
       - NODE_ENV=PROD
       - PROD=true
       - DEBUG=0
-<<<<<<< HEAD
-    # working_dir: /app/dist/ssr
-=======
-  api:
-    environment:
-      - NODE_ENV=production
-      - DEBUG=0
->>>>>>> e159f25a
     entrypoint: yarn start:prod